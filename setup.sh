#!/usr/bin/env bash

# This file will be the host environment setup file for all operating systems other than base Windows.

# Set the required package versions here.
TENSORFLOW_MACOS_VERSION="2.12.0"
TENSORFLOW_METAL_VERSION="0.8.0"

display_help() {
  cat <<EOF
Kohya_SS Installation Script for POSIX operating systems.

Usage:
  # Specifies custom branch, install directory, and git repo
  setup.sh -b dev -d /workspace/kohya_ss -g https://mycustom.repo.tld/custom_fork.git

  # Same as example 1, but uses long options
  setup.sh --branch=dev --dir=/workspace/kohya_ss --git-repo=https://mycustom.repo.tld/custom_fork.git

  # Maximum verbosity, fully automated installation in a runpod environment skipping the runpod env checks
  setup.sh -vvv --skip-space-check --runpod

Options:
  -b BRANCH, --branch=BRANCH    Select which branch of kohya to check out on new installs.
  -d DIR, --dir=DIR             The full path you want kohya_ss installed to.
  -g REPO, --git_repo=REPO      You can optionally provide a git repo to check out for runpod installation. Useful for custom forks.
  -h, --help                    Show this screen.
  -i, --interactive             Interactively configure accelerate instead of using default config file.
  -n, --no-git-update           Do not update kohya_ss repo. No git pull or clone operations.
  -p, --public                  Expose public URL in runpod mode. Won't have an effect in other modes.
  -r, --runpod                  Forces a runpod installation. Useful if detection fails for any reason.
  -s, --skip-space-check        Skip the 10Gb minimum storage space check.
  -u, --no-gui                  Skips launching the GUI.
  -v, --verbose                 Increase verbosity levels up to 3.
EOF
}

# Checks to see if variable is set and non-empty.
# This is defined first, so we can use the function for some default variable values
env_var_exists() {
  if [[ -n "${!1}" ]]; then
    return 0
  else
    return 1
  fi
}

# Need RUNPOD to have a default value before first access
RUNPOD=false
if env_var_exists RUNPOD_POD_ID || env_var_exists RUNPOD_API_KEY; then
  RUNPOD=true
fi

# This gets the directory the script is run from so pathing can work relative to the script where needed.
SCRIPT_DIR="$(cd -- $(dirname -- "$0") && pwd)"

# Variables defined before the getopts loop, so we have sane default values.
# Default installation locations based on OS and environment
if [[ "$OSTYPE" == "lin"* ]]; then
  if [ "$RUNPOD" = true ]; then
    DIR="/workspace/kohya_ss"
  elif [ -d "$SCRIPT_DIR/.git" ]; then
    DIR="$SCRIPT_DIR"
  elif [ -w "/opt" ]; then
    DIR="/opt/kohya_ss"
  elif env_var_exists HOME; then
    DIR="$HOME/kohya_ss"
  else
    # The last fallback is simply PWD
    DIR="$(PWD)"
  fi
else
  if [ -d "$SCRIPT_DIR/.git" ]; then
    DIR="$SCRIPT_DIR"
  elif env_var_exists HOME; then
    DIR="$HOME/kohya_ss"
  else
    # The last fallback is simply PWD
    DIR="$(PWD)"
  fi
fi

VERBOSITY=2    #Start counting at 2 so that any increase to this will result in a minimum of file descriptor 3.  You should leave this alone.
MAXVERBOSITY=6 #The highest verbosity we use / allow to be displayed.  Feel free to adjust.

BRANCH="master"
GIT_REPO="https://github.com/bmaltais/kohya_ss.git"
INTERACTIVE=false
PUBLIC=false
SKIP_SPACE_CHECK=false
SKIP_GIT_UPDATE=true
SKIP_GUI=false

while getopts ":vb:d:g:inprus-:" opt; do
  # support long options: https://stackoverflow.com/a/28466267/519360
  if [ "$opt" = "-" ]; then # long option: reformulate OPT and OPTARG
    opt="${OPTARG%%=*}"     # extract long option name
    OPTARG="${OPTARG#$opt}" # extract long option argument (may be empty)
    OPTARG="${OPTARG#=}"    # if long option argument, remove assigning `=`
  fi
  
  case $opt in
  b | branch) BRANCH="$OPTARG" ;;
  d | dir) DIR="$OPTARG" ;;
  g | git-repo) GIT_REPO="$OPTARG" ;;
  i | interactive) INTERACTIVE=true ;;
  n | no-git-update) SKIP_GIT_UPDATE=true ;;
  p | public) PUBLIC=true ;;
  r | runpod) RUNPOD=true ;;
  s | skip-space-check) SKIP_SPACE_CHECK=true ;;
  u | no-gui) SKIP_GUI=true ;;
  v) ((VERBOSITY = VERBOSITY + 1)) ;;
  h) display_help && exit 0 ;;
  *) display_help && exit 0 ;;
  esac
done
shift $((OPTIND - 1))

# Just in case someone puts in a relative path into $DIR,
# we're going to get the absolute path of that.
if [[ "$DIR" != /* ]] && [[ "$DIR" != ~* ]]; then
  DIR="$(
    cd "$(dirname "$DIR")" || exit 1
    pwd
  )/$(basename "$DIR")"
fi

for v in $( #Start counting from 3 since 1 and 2 are standards (stdout/stderr).
  seq 3 $VERBOSITY
); do
  (("$v" <= "$MAXVERBOSITY")) && eval exec "$v>&2" #Don't change anything higher than the maximum verbosity allowed.
done

for v in $( #From the verbosity level one higher than requested, through the maximum;
  seq $((VERBOSITY + 1)) $MAXVERBOSITY
); do
  (("$v" > "2")) && eval exec "$v>/dev/null" #Redirect these to bitbucket, provided that they don't match stdout and stderr.
done

# Example of how to use the verbosity levels.
# printf "%s\n" "This message is seen at verbosity level 1 and above." >&3
# printf "%s\n" "This message is seen at verbosity level 2 and above." >&4
# printf "%s\n" "This message is seen at verbosity level 3 and above." >&5

# Debug variable dump at max verbosity
echo "BRANCH: $BRANCH
DIR: $DIR
GIT_REPO: $GIT_REPO
INTERACTIVE: $INTERACTIVE
PUBLIC: $PUBLIC
RUNPOD: $RUNPOD
SKIP_SPACE_CHECK: $SKIP_SPACE_CHECK
VERBOSITY: $VERBOSITY
Script directory is ${SCRIPT_DIR}." >&5

# This must be set after the getopts loop to account for $DIR changes.
PARENT_DIR="$(dirname "${DIR}")"
VENV_DIR="$DIR/venv"

if [ -w "$PARENT_DIR" ] && [ ! -d "$DIR" ]; then
  echo "Creating install folder ${DIR}."
  mkdir "$DIR"
fi

if [ ! -w "$DIR" ]; then
  echo "We cannot write to ${DIR}."
  echo "Please ensure the install directory is accurate and you have the correct permissions."
  exit 1
fi

# Shared functions
# This checks for free space on the installation drive and returns that in Gb.
size_available() {
  local folder
  if [ -d "$DIR" ]; then
    folder="$DIR"
  elif [ -d "$PARENT_DIR" ]; then
    folder="$PARENT_DIR"
  elif [ -d "$(echo "$DIR" | cut -d "/" -f2)" ]; then
    folder="$(echo "$DIR" | cut -d "/" -f2)"
  else
    echo "We are assuming a root drive install for space-checking purposes."
    folder='/'
  fi

  local FREESPACEINKB
  FREESPACEINKB="$(df -Pk "$folder" | sed 1d | grep -v used | awk '{ print $4 "\t" }')"
  echo "Detected available space in Kb: $FREESPACEINKB" >&5
  local FREESPACEINGB
  FREESPACEINGB=$((FREESPACEINKB / 1024 / 1024))
  echo "$FREESPACEINGB"
}

# The expected usage is create_symlinks symlink target_file
create_symlinks() {
  local symlink="$1"
  local target_file="$2"

  echo "Checking symlinks now."

  # Check if the symlink exists
  if [ -L "$symlink" ]; then
    # Check if the linked file exists and points to the expected file
    if [ -e "$symlink" ] && [ "$(readlink "$symlink")" == "$target_file" ]; then
      echo "$(basename "$symlink") symlink looks fine. Skipping."
    else
      if [ -f "$target_file" ]; then
        echo "Broken symlink detected. Recreating $(basename "$symlink")."
        rm "$symlink" && ln -s "$target_file" "$symlink"
      else
        echo "$target_file does not exist. Nothing to link."
      fi
    fi
  else
    echo "Linking $(basename "$symlink")."
    ln -s "$target_file" "$symlink"
  fi
}


install_python_dependencies() {
  local TEMP_REQUIREMENTS_FILE

  # Switch to local virtual env
  echo "Switching to virtual Python environment."
  if ! inDocker; then
    if command -v python3.10 >/dev/null; then
      python3.10 -m venv "$DIR/venv"
    elif command -v python3 >/dev/null; then
      python3 -m venv "$DIR/venv"
    else
      echo "Valid python3 or python3.10 binary not found."
      echo "Cannot proceed with the python steps."
      return 1
    fi

    # Activate the virtual environment
    source "$DIR/venv/bin/activate"
  fi

  # Updating pip if there is one
  # echo "Checking for pip updates before Python operations."
  # pip install --upgrade pip

  # echo "Installing python dependencies. This could take a few minutes as it downloads files."
  # echo "If this operation ever runs too long, you can rerun this script in verbose mode to check."

  case "$OSTYPE" in
    "lin"*)
<<<<<<< HEAD
      python "$SCRIPT_DIR/setup/setup_linux.py" --platform-requirements-file=requirements_linux.txt
=======
      if [ "$RUNPOD" = true ]; then
        python "$SCRIPT_DIR/setup/setup_linux.py" --platform-requirements-file=requirements_runpod.txt
      else
        python "$SCRIPT_DIR/setup/setup_linux.py" --platform-requirements-file=requirements_linux.txt
      fi
>>>>>>> 41fbcdca
      ;;
    "darwin"*)
      if [[ "$(uname -m)" == "arm64" ]]; then
        python "$SCRIPT_DIR/setup/setup_linux.py" --platform-requirements-file=requirements_macos_arm64.txt
      else
        python "$SCRIPT_DIR/setup/setup_linux.py" --platform-requirements-file=requirements_macos_amd64.txt
      fi
      ;;
  esac

<<<<<<< HEAD
  if [ "$RUNPOD" = true ]; then
    echo "Installing tenssort."
    pip install tensorrt
  fi

=======
>>>>>>> 41fbcdca
  # DEBUG ONLY (Update this version number to whatever PyCharm recommends)
  # pip install pydevd-pycharm~=223.8836.43

  # Create a temporary requirements file
  # TEMP_REQUIREMENTS_FILE=$(mktemp)

  # if [[ "$OSTYPE" == "darwin"* ]]; then
  #   echo "Copying $DIR/requirements_macos.txt to $TEMP_REQUIREMENTS_FILE" >&3
  #   echo "Replacing the . for lib to our DIR variable in $TEMP_REQUIREMENTS_FILE." >&3
  #   awk -v dir="$DIR" '/#.*kohya_ss.*library/{print; getline; sub(/^\.$/, dir)}1' "$DIR/requirements_macos.txt" >"$TEMP_REQUIREMENTS_FILE"
  # else
  #   echo "Copying $DIR/requirements_linux.txt to $TEMP_REQUIREMENTS_FILE" >&3
  #   echo "Replacing the . for lib to our DIR variable in $TEMP_REQUIREMENTS_FILE." >&3
  #   awk -v dir="$DIR" '/#.*kohya_ss.*library/{print; getline; sub(/^\.$/, dir)}1' "$DIR/requirements_linux.txt" >"$TEMP_REQUIREMENTS_FILE"
  # fi

  # # Install the Python dependencies from the temporary requirements file
  # if [ $VERBOSITY == 2 ]; then
  #   python -m pip install --quiet --upgrade -r "$TEMP_REQUIREMENTS_FILE"
  # else
  #   python -m pip install --upgrade -r "$TEMP_REQUIREMENTS_FILE"
  # fi

  if [ -n "$VIRTUAL_ENV" ] && ! inDocker; then
    if command -v deactivate >/dev/null; then
      echo "Exiting Python virtual environment."
      deactivate
    else
      echo "deactivate command not found. Could still be in the Python virtual environment."
    fi
  fi
}


# Attempt to non-interactively install a default accelerate config file unless specified otherwise.
# Documentation for order of precedence locations for configuration file for automated installation:
# https://huggingface.co/docs/accelerate/basic_tutorials/launch#custom-configurations
configure_accelerate() {
  echo "Source accelerate config location: $DIR/config_files/accelerate/default_config.yaml" >&3
  if [ "$INTERACTIVE" = true ]; then
    accelerate config
  else
    if env_var_exists HF_HOME; then
      if [ ! -f "$HF_HOME/accelerate/default_config.yaml" ]; then
        mkdir -p "$HF_HOME/accelerate/" &&
          echo "Target accelerate config location: $HF_HOME/accelerate/default_config.yaml" >&3
        cp "$DIR/config_files/accelerate/default_config.yaml" "$HF_HOME/accelerate/default_config.yaml" &&
          echo "Copied accelerate config file to: $HF_HOME/accelerate/default_config.yaml"
      fi
    elif env_var_exists XDG_CACHE_HOME; then
      if [ ! -f "$XDG_CACHE_HOME/huggingface/accelerate" ]; then
        mkdir -p "$XDG_CACHE_HOME/huggingface/accelerate" &&
          echo "Target accelerate config location: $XDG_CACHE_HOME/accelerate/default_config.yaml" >&3
        cp "$DIR/config_files/accelerate/default_config.yaml" "$XDG_CACHE_HOME/huggingface/accelerate/default_config.yaml" &&
          echo "Copied accelerate config file to: $XDG_CACHE_HOME/huggingface/accelerate/default_config.yaml"
      fi
    elif env_var_exists HOME; then
      if [ ! -f "$HOME/.cache/huggingface/accelerate" ]; then
        mkdir -p "$HOME/.cache/huggingface/accelerate" &&
          echo "Target accelerate config location: $HOME/accelerate/default_config.yaml" >&3
        cp "$DIR/config_files/accelerate/default_config.yaml" "$HOME/.cache/huggingface/accelerate/default_config.yaml" &&
          echo "Copying accelerate config file to: $HOME/.cache/huggingface/accelerate/default_config.yaml"
      fi
    else
      echo "Could not place the accelerate configuration file. Please configure manually."
      sleep 2
      accelerate config
    fi
  fi
}

# Offer a warning and opportunity to cancel the installation if < 10Gb of Free Space detected
check_storage_space() {
  if [ "$SKIP_SPACE_CHECK" = false ]; then
    if [ "$(size_available)" -lt 10 ]; then
      echo "You have less than 10Gb of free space. This installation may fail."
      MSGTIMEOUT=10 # In seconds
      MESSAGE="Continuing in..."
      echo "Press control-c to cancel the installation."
      for ((i = MSGTIMEOUT; i >= 0; i--)); do
        printf "\r${MESSAGE} %ss. " "${i}"
        sleep 1
      done
    fi
  fi
}

isContainerOrPod() {
  local cgroup=/proc/1/cgroup
  test -f $cgroup && (grep -qE ':cpuset:/(docker|kubepods)' $cgroup || grep -q ':/docker/' $cgroup)
}

isDockerBuildkit() {
  local cgroup=/proc/1/cgroup
  test -f $cgroup && grep -q ':cpuset:/docker/buildkit' $cgroup
}

isDockerContainer() {
  [ -e /.dockerenv ]
}

inDocker() {
  if isContainerOrPod || isDockerBuildkit || isDockerContainer; then
    return 0
  else
    return 1
  fi
}

# These are the git operations that will run to update or clone the repo
update_kohya_ss() {
  if [ "$SKIP_GIT_UPDATE" = false ]; then
    if command -v git >/dev/null; then
      # First, we make sure there are no changes that need to be made in git, so no work is lost.
      if [ "$(git -C "$DIR" status --porcelain=v1 2>/dev/null | wc -l)" -gt 0 ] &&
        echo "These files need to be committed or discarded: " >&4 &&
        git -C "$DIR" status >&4; then
        echo "There are changes that need to be committed or discarded in the repo in $DIR."
        echo "Commit those changes or run this script with -n to skip git operations entirely."
        exit 1
      fi

      echo "Attempting to clone $GIT_REPO."
      if [ ! -d "$DIR/.git" ]; then
        echo "Cloning and switching to $GIT_REPO:$BRANCH" >&4
        git -C "$PARENT_DIR" clone -b "$BRANCH" "$GIT_REPO" "$(basename "$DIR")" >&3
        git -C "$DIR" switch "$BRANCH" >&4
      else
        echo "git repo detected. Attempting to update repository instead."
        echo "Updating: $GIT_REPO"
        git -C "$DIR" pull "$GIT_REPO" "$BRANCH" >&3
        if ! git -C "$DIR" switch "$BRANCH" >&4; then
          echo "Branch $BRANCH did not exist. Creating it." >&4
          git -C "$DIR" switch -c "$BRANCH" >&4
        fi
      fi
    else
      echo "You need to install git."
      echo "Rerun this after installing git or run this script with -n to skip the git operations."
    fi
  else
    echo "Skipping git operations."
  fi
}

# Start OS-specific detection and work
if [[ "$OSTYPE" == "lin"* ]]; then
  # Check if root or sudo
  root=false
  if [ "$EUID" = 0 ]; then
    root=true
  elif command -v id >/dev/null && [ "$(id -u)" = 0 ]; then
    root=true
  elif [ "$UID" = 0 ]; then
    root=true
  fi

  get_distro_name() {
    local line
    if [ -f /etc/os-release ]; then
      # We search for the line starting with ID=
      # Then we remove the ID= prefix to get the name itself
      line="$(grep -Ei '^ID=' /etc/os-release)"
      echo "Raw detected os-release distro line: $line" >&5
      line=${line##*=}
      echo "$line"
      return 0
    elif command -v python >/dev/null; then
      line="$(python -mplatform)"
      echo "$line"
      return 0
    elif command -v python3 >/dev/null; then
      line="$(python3 -mplatform)"
      echo "$line"
      return 0
    else
      line="None"
      echo "$line"
      return 1
    fi
  }

  # We search for the line starting with ID_LIKE=
  # Then we remove the ID_LIKE= prefix to get the name itself
  # This is the "type" of distro. For example, Ubuntu returns "debian".
  get_distro_family() {
    local line
    if [ -f /etc/os-release ]; then
      if grep -Eiq '^ID_LIKE=' /etc/os-release >/dev/null; then
        line="$(grep -Ei '^ID_LIKE=' /etc/os-release)"
        echo "Raw detected os-release distro family line: $line" >&5
        line=${line##*=}
        echo "$line"
        return 0
      else
        line="None"
        echo "$line"
        return 1
      fi
    else
      line="None"
      echo "$line"
      return 1
    fi
  }

  check_storage_space
  update_kohya_ss

  distro=get_distro_name
  family=get_distro_family
  echo "Raw detected distro string: $distro" >&4
  echo "Raw detected distro family string: $family" >&4

  if "$distro" | grep -qi "Ubuntu" || "$family" | grep -qi "Ubuntu"; then
    echo "Ubuntu detected."
    if [ $(dpkg-query -W -f='${Status}' python3-tk 2>/dev/null | grep -c "ok installed") = 0 ]; then
      # if [ "$root" = true ]; then
<<<<<<< HEAD
        echo "This script needs you to install the missing python3-tk packages. Please install with:"
        echo " "
        echo "sudo apt update -y && sudo apt install -y python3-tk"
=======
        echo "This script needs YOU to install the missing python3-tk packages. Please install with:"
        echo " "
        if [ "$RUNPOD" = true ]; then
          bash apt update -y && apt install -y python3-tk
        else
          echo "sudo apt update -y && sudo apt install -y python3-tk"
        fi
>>>>>>> 41fbcdca
        exit 1
      # else
      #   echo "This script needs to be run as root or via sudo to install packages."
      #   exit 1
      # fi
    else
      echo "Python TK found..."
    fi
  elif "$distro" | grep -Eqi "Fedora|CentOS|Redhat"; then
    echo "Redhat or Redhat base detected."
    if ! rpm -qa | grep -qi python3-tkinter; then
      # if [ "$root" = true ]; then
        echo "This script needs you to install the missing python3-tk packages. Please install with:\n\n"
        echo "sudo dnf install python3-tkinter -y >&3"
        exit 1
      # else
      #   echo "This script needs to be run as root or via sudo to install packages."
      #   exit 1
      # fi
    else
      echo "Python TK found..."
    fi
  elif "$distro" | grep -Eqi "arch" || "$family" | grep -qi "arch"; then
    echo "Arch Linux or Arch base detected."
    if ! pacman -Qi tk >/dev/null; then
      # if [ "$root" = true ]; then
        echo "This script needs you to install the missing python3-tk packages. Please install with:\n\n"
        echo "pacman --noconfirm -S tk >&3"
        exit 1
      # else
      #   echo "This script needs to be run as root or via sudo to install packages."
      #   exit 1
      # fi
    else
      echo "Python TK found..."
    fi
  elif "$distro" | grep -Eqi "opensuse" || "$family" | grep -qi "opensuse"; then
    echo "OpenSUSE detected."
    if ! rpm -qa | grep -qi python-tk; then
      # if [ "$root" = true ]; then
        echo "This script needs you to install the missing python3-tk packages. Please install with:\n\n"
        echo "zypper install -y python-tk >&3"
        exit 1
      # else
      #   echo "This script needs to be run as root or via sudo to install packages."
      #   exit 1
      # fi
    else
      echo "Python TK found..."
    fi
  elif [ "$distro" = "None" ] || [ "$family" = "None" ]; then
    if [ "$distro" = "None" ]; then
      echo "We could not detect your distribution of Linux. Please file a bug report on github with the contents of your /etc/os-release file."
    fi

    if [ "$family" = "None" ]; then
      echo "We could not detect the family of your Linux distribution. Please file a bug report on github with the contents of your /etc/os-release file."
    fi
  fi

  install_python_dependencies

  # We need just a little bit more setup for non-interactive environments
  if [ "$RUNPOD" = true ]; then
    if inDocker; then
      # We get the site-packages from python itself, then cut the string, so no other code changes required.
      VENV_DIR=$(python -c "import site; print(site.getsitepackages()[0])")
      VENV_DIR="${VENV_DIR%/lib/python3.10/site-packages}"
    fi

    # Symlink paths
    libnvinfer_plugin_symlink="$VENV_DIR/lib/python3.10/site-packages/tensorrt/libnvinfer_plugin.so.7"
    libnvinfer_symlink="$VENV_DIR/lib/python3.10/site-packages/tensorrt/libnvinfer.so.7"
    libcudart_symlink="$VENV_DIR/lib/python3.10/site-packages/nvidia/cuda_runtime/lib/libcudart.so.11.0"

    #Target file paths
    libnvinfer_plugin_target="$VENV_DIR/lib/python3.10/site-packages/tensorrt/libnvinfer_plugin.so.8"
    libnvinfer_target="$VENV_DIR/lib/python3.10/site-packages/tensorrt/libnvinfer.so.8"
    libcudart_target="$VENV_DIR/lib/python3.10/site-packages/nvidia/cuda_runtime/lib/libcudart.so.12"

    # echo "Checking symlinks now."
    # create_symlinks "$libnvinfer_plugin_symlink" "$libnvinfer_plugin_target"
    # create_symlinks "$libnvinfer_symlink" "$libnvinfer_target"
    # create_symlinks "$libcudart_symlink" "$libcudart_target"

    # if [ -d "${VENV_DIR}/lib/python3.10/site-packages/tensorrt/" ]; then
    #   export LD_LIBRARY_PATH="${LD_LIBRARY_PATH}:${VENV_DIR}/lib/python3.10/site-packages/tensorrt/"
    # else
    #   echo "${VENV_DIR}/lib/python3.10/site-packages/tensorrt/ not found; not linking library."
    # fi

    # if [ -d "${VENV_DIR}/lib/python3.10/site-packages/tensorrt/" ]; then
    #   export LD_LIBRARY_PATH="${LD_LIBRARY_PATH}:${VENV_DIR}/lib/python3.10/site-packages/nvidia/cuda_runtime/lib/"
    # else
    #   echo "${VENV_DIR}/lib/python3.10/site-packages/nvidia/cuda_runtime/lib/ not found; not linking library."
    # fi

    configure_accelerate

    # This is a non-interactive environment, so just directly call gui.sh after all setup steps are complete.
    if [ "$SKIP_GUI" = false ]; then
      if command -v bash >/dev/null; then
        if [ "$PUBLIC" = false ]; then
          bash "$DIR"/gui.sh --headless
          exit 0
        else
          bash "$DIR"/gui.sh --headless --share
          exit 0
        fi
      else
        # This shouldn't happen, but we're going to try to help.
        if [ "$PUBLIC" = false ]; then
          sh "$DIR"/gui.sh --headless
          exit 0
        else
          sh "$DIR"/gui.sh --headless --share
          exit 0
        fi
      fi
    fi
  fi

  echo -e "Setup finished! Run \e[0;92m./gui.sh\e[0m to start."
  echo "Please note if you'd like to expose your public server you need to run ./gui.sh --share"
elif [[ "$OSTYPE" == "darwin"* ]]; then
  # The initial setup script to prep the environment on macOS
  # xformers has been omitted as that is for Nvidia GPUs only

  if ! command -v brew >/dev/null; then
    echo "Please install homebrew first. This is a requirement for the remaining setup."
    echo "You can find that here: https://brew.sh"
    #shellcheck disable=SC2016
    echo 'The "brew" command should be in $PATH to be detected.'
    exit 1
  fi

  check_storage_space

  # Install base python packages
  echo "Installing Python 3.10 if not found."
  if ! brew ls --versions python@3.10 >/dev/null; then
    echo "Installing Python 3.10."
    brew install python@3.10 >&3
  else
    echo "Python 3.10 found!"
  fi
  echo "Installing Python-TK 3.10 if not found."
  if ! brew ls --versions python-tk@3.10 >/dev/null; then
    echo "Installing Python TK 3.10."
    brew install python-tk@3.10 >&3
  else
    echo "Python Tkinter 3.10 found!"
  fi

  update_kohya_ss

  if ! install_python_dependencies; then
    echo "You may need to install Python. The command for this is brew install python@3.10."
  fi

  configure_accelerate
  echo -e "Setup finished! Run ./gui.sh to start."
elif [[ "$OSTYPE" == "cygwin" ]]; then
  # Cygwin is a standalone suite of Linux utilities on Windows
  echo "This hasn't been validated on cygwin yet."
elif [[ "$OSTYPE" == "msys" ]]; then
  # MinGW has the msys environment which is a standalone suite of Linux utilities on Windows
  # "git bash" on Windows may also be detected as msys.
  echo "This hasn't been validated in msys (mingw) on Windows yet."
fi<|MERGE_RESOLUTION|>--- conflicted
+++ resolved
@@ -247,15 +247,11 @@
 
   case "$OSTYPE" in
     "lin"*)
-<<<<<<< HEAD
-      python "$SCRIPT_DIR/setup/setup_linux.py" --platform-requirements-file=requirements_linux.txt
-=======
       if [ "$RUNPOD" = true ]; then
         python "$SCRIPT_DIR/setup/setup_linux.py" --platform-requirements-file=requirements_runpod.txt
       else
         python "$SCRIPT_DIR/setup/setup_linux.py" --platform-requirements-file=requirements_linux.txt
       fi
->>>>>>> 41fbcdca
       ;;
     "darwin"*)
       if [[ "$(uname -m)" == "arm64" ]]; then
@@ -266,14 +262,6 @@
       ;;
   esac
 
-<<<<<<< HEAD
-  if [ "$RUNPOD" = true ]; then
-    echo "Installing tenssort."
-    pip install tensorrt
-  fi
-
-=======
->>>>>>> 41fbcdca
   # DEBUG ONLY (Update this version number to whatever PyCharm recommends)
   # pip install pydevd-pycharm~=223.8836.43
 
@@ -492,11 +480,6 @@
     echo "Ubuntu detected."
     if [ $(dpkg-query -W -f='${Status}' python3-tk 2>/dev/null | grep -c "ok installed") = 0 ]; then
       # if [ "$root" = true ]; then
-<<<<<<< HEAD
-        echo "This script needs you to install the missing python3-tk packages. Please install with:"
-        echo " "
-        echo "sudo apt update -y && sudo apt install -y python3-tk"
-=======
         echo "This script needs YOU to install the missing python3-tk packages. Please install with:"
         echo " "
         if [ "$RUNPOD" = true ]; then
@@ -504,7 +487,6 @@
         else
           echo "sudo apt update -y && sudo apt install -y python3-tk"
         fi
->>>>>>> 41fbcdca
         exit 1
       # else
       #   echo "This script needs to be run as root or via sudo to install packages."
