--- conflicted
+++ resolved
@@ -244,128 +244,115 @@
 
 ## Launching the GUI on Linux and macOS
 
-<<<<<<< HEAD
 Run the launcher script with the desired command line arguments similar to Windows.
 `gui.sh --listen 127.0.0.1 --server_port 7860 --inbrowser --share`
-=======
-### 25 May 2023, 2023/05/25
-
+
+## Launching the GUI directly using kohya_gui.py
+
+To run the GUI directly bypassing the wrapper scripts, simply use this command from the root project directory:
+
+```
+.\venv\Scripts\activate
+
+python .\kohya_gui.py
+```
+
+## Dreambooth
+
+You can find the dreambooth solution specific here: [Dreambooth README](train_db_README.md)
+
+## Finetune
+
+You can find the finetune solution specific here: [Finetune README](fine_tune_README.md)
+
+## Train Network
+
+You can find the train network solution specific here: [Train network README](train_network_README.md)
+
+## LoRA
+
+Training a LoRA currently uses the `train_network.py` code. You can create a LoRA network by using the all-in-one `gui.cmd` or by running the dedicated LoRA training GUI with:
+
+```
+.\venv\Scripts\activate
+
+python lora_gui.py
+```
+
+Once you have created the LoRA network, you can generate images via auto1111 by installing [this extension](https://github.com/kohya-ss/sd-webui-additional-networks).
+
+### Naming of LoRA
+
+The LoRA supported by `train_network.py` has been named to avoid confusion. The documentation has been updated. The following are the names of LoRA types in this repository.
+
+1. __LoRA-LierLa__ : (LoRA for __Li__ n __e__ a __r__  __La__ yers)
+
+    LoRA for Linear layers and Conv2d layers with 1x1 kernel
+
+2. __LoRA-C3Lier__ : (LoRA for __C__ olutional layers with __3__ x3 Kernel and  __Li__ n __e__ a __r__ layers)
+
+    In addition to 1., LoRA for Conv2d layers with 3x3 kernel 
+    
+LoRA-LierLa is the default LoRA type for `train_network.py` (without `conv_dim` network arg). LoRA-LierLa can be used with [our extension](https://github.com/kohya-ss/sd-webui-additional-networks) for AUTOMATIC1111's Web UI, or with the built-in LoRA feature of the Web UI.
+
+To use LoRA-C3Lier with Web UI, please use our extension.
+
+## Sample image generation during training
+A prompt file might look like this, for example
+
+```
+# prompt 1
+masterpiece, best quality, (1girl), in white shirts, upper body, looking at viewer, simple background --n low quality, worst quality, bad anatomy,bad composition, poor, low effort --w 768 --h 768 --d 1 --l 7.5 --s 28
+
+# prompt 2
+masterpiece, best quality, 1boy, in business suit, standing at street, looking back --n (low quality, worst quality), bad anatomy,bad composition, poor, low effort --w 576 --h 832 --d 2 --l 5.5 --s 40
+```
+
+  Lines beginning with `#` are comments. You can specify options for the generated image with options like `--n` after the prompt. The following can be used.
+
+  * `--n` Negative prompt up to the next option.
+  * `--w` Specifies the width of the generated image.
+  * `--h` Specifies the height of the generated image.
+  * `--d` Specifies the seed of the generated image.
+  * `--l` Specifies the CFG scale of the generated image.
+  * `--s` Specifies the number of steps in the generation.
+
+  The prompt weighting such as `( )` and `[ ]` are working.
+
+## Troubleshooting
+
+### Page File Limit
+
+- X error relating to `page file`: Increase the page file size limit in Windows.
+
+### No module called tkinter
+
+- Re-install [Python 3.10](https://www.python.org/ftp/python/3.10.9/python-3.10.9-amd64.exe) on your system.
+
+### FileNotFoundError
+
+This is usually related to an installation issue. Make sure you do not have any python modules installed locally that could conflict with the ones installed in the venv:
+
+1. Open a new powershell terminal and make sure no venv is active.
+2.  Run the following commands:
+
+```
+pip freeze > uninstall.txt
+pip uninstall -r uninstall.txt
+```
+
+This will store a backup file with your current locally installed pip packages and then uninstall them. Then, redo the installation instructions within the kohya_ss venv.
+
+## Change History
+
+* 2023/05/24 (v21.5.13)
+- Upgrade gradio release to fix issue with UI refresh on config load.
 - [D-Adaptation v3.0](https://github.com/facebookresearch/dadaptation) is now supported. [PR #530](https://github.com/kohya-ss/sd-scripts/pull/530) Thanks to sdbds!
   - `--optimizer_type` now accepts `DAdaptAdamPreprint`, `DAdaptAdanIP`, and `DAdaptLion`.
   - `DAdaptAdam` is now new. The old `DAdaptAdam` is available with `DAdaptAdamPreprint`.
   - Simply specifying `DAdaptation` will use `DAdaptAdamPreprint` (same behavior as before).
   - You need to install D-Adaptation v3.0. After activating venv, please do `pip install -U dadaptation`.
   - See PR and D-Adaptation documentation for details.
-- [D-Adaptation v3.0](https://github.com/facebookresearch/dadaptation)がサポートされました。 [PR #530](https://github.com/kohya-ss/sd-scripts/pull/530)  sdbds氏に感謝します。
-  - `--optimizer_type`に`DAdaptAdamPreprint`、`DAdaptAdanIP`、`DAdaptLion` が追加されました。
-  - `DAdaptAdam`が新しくなりました。今までの`DAdaptAdam`は`DAdaptAdamPreprint`で使用できます。
-  - 単に `DAdaptation` を指定すると`DAdaptAdamPreprint`が使用されます（今までと同じ動き）。
-  - D-Adaptation v3.0のインストールが必要です。venvを有効にした後 `pip install -U dadaptation` としてください。
-  - 詳細はPRおよびD-Adaptationのドキュメントを参照してください。
-
-### 22 May 2023, 2023/05/22
->>>>>>> 16e5981d
-
-## Launching the GUI directly using kohya_gui.py
-
-To run the GUI directly bypassing the wrapper scripts, simply use this command from the root project directory:
-
-```
-.\venv\Scripts\activate
-
-python .\kohya_gui.py
-```
-
-## Dreambooth
-
-You can find the dreambooth solution specific here: [Dreambooth README](train_db_README.md)
-
-## Finetune
-
-You can find the finetune solution specific here: [Finetune README](fine_tune_README.md)
-
-## Train Network
-
-You can find the train network solution specific here: [Train network README](train_network_README.md)
-
-## LoRA
-
-Training a LoRA currently uses the `train_network.py` code. You can create a LoRA network by using the all-in-one `gui.cmd` or by running the dedicated LoRA training GUI with:
-
-```
-.\venv\Scripts\activate
-
-python lora_gui.py
-```
-
-Once you have created the LoRA network, you can generate images via auto1111 by installing [this extension](https://github.com/kohya-ss/sd-webui-additional-networks).
-
-### Naming of LoRA
-
-The LoRA supported by `train_network.py` has been named to avoid confusion. The documentation has been updated. The following are the names of LoRA types in this repository.
-
-1. __LoRA-LierLa__ : (LoRA for __Li__ n __e__ a __r__  __La__ yers)
-
-    LoRA for Linear layers and Conv2d layers with 1x1 kernel
-
-2. __LoRA-C3Lier__ : (LoRA for __C__ olutional layers with __3__ x3 Kernel and  __Li__ n __e__ a __r__ layers)
-
-    In addition to 1., LoRA for Conv2d layers with 3x3 kernel 
-    
-LoRA-LierLa is the default LoRA type for `train_network.py` (without `conv_dim` network arg). LoRA-LierLa can be used with [our extension](https://github.com/kohya-ss/sd-webui-additional-networks) for AUTOMATIC1111's Web UI, or with the built-in LoRA feature of the Web UI.
-
-To use LoRA-C3Lier with Web UI, please use our extension.
-
-## Sample image generation during training
-A prompt file might look like this, for example
-
-```
-# prompt 1
-masterpiece, best quality, (1girl), in white shirts, upper body, looking at viewer, simple background --n low quality, worst quality, bad anatomy,bad composition, poor, low effort --w 768 --h 768 --d 1 --l 7.5 --s 28
-
-# prompt 2
-masterpiece, best quality, 1boy, in business suit, standing at street, looking back --n (low quality, worst quality), bad anatomy,bad composition, poor, low effort --w 576 --h 832 --d 2 --l 5.5 --s 40
-```
-
-  Lines beginning with `#` are comments. You can specify options for the generated image with options like `--n` after the prompt. The following can be used.
-
-  * `--n` Negative prompt up to the next option.
-  * `--w` Specifies the width of the generated image.
-  * `--h` Specifies the height of the generated image.
-  * `--d` Specifies the seed of the generated image.
-  * `--l` Specifies the CFG scale of the generated image.
-  * `--s` Specifies the number of steps in the generation.
-
-  The prompt weighting such as `( )` and `[ ]` are working.
-
-## Troubleshooting
-
-### Page File Limit
-
-- X error relating to `page file`: Increase the page file size limit in Windows.
-
-### No module called tkinter
-
-- Re-install [Python 3.10](https://www.python.org/ftp/python/3.10.9/python-3.10.9-amd64.exe) on your system.
-
-### FileNotFoundError
-
-This is usually related to an installation issue. Make sure you do not have any python modules installed locally that could conflict with the ones installed in the venv:
-
-1. Open a new powershell terminal and make sure no venv is active.
-2.  Run the following commands:
-
-```
-pip freeze > uninstall.txt
-pip uninstall -r uninstall.txt
-```
-
-This will store a backup file with your current locally installed pip packages and then uninstall them. Then, redo the installation instructions within the kohya_ss venv.
-
-## Change History
-
-* 2023/05/24 (v21.5.13)
-- Upgrade gradio release to fix issue with UI refresh on config load.
 * 2023/05/22 (v21.5.12)
 - Fixed several bugs.
   - The state is saved even when the `--save_state` option is not specified in `fine_tune.py` and `train_db.py`. [PR #521](https://github.com/kohya-ss/sd-scripts/pull/521) Thanks to akshaal!
