# Kohya's GUI

This repository provides a Windows-focused Gradio GUI for [Kohya's Stable Diffusion trainers](https://github.com/kohya-ss/sd-scripts). The GUI allows you to set the training parameters and generate and run the required CLI commands to train the model.

### Table of Contents

- [Tutorials](#tutorials)
* [Training guide - common](./docs/train_README-ja.md) : data preparation, options etc... 
  * [Chinese version](./docs/train_README-zh.md)
  * [Dataset config](./docs/config_README-ja.md) 
  * [DreamBooth training guide](./docs/train_db_README-ja.md)
  * [Step by Step fine-tuning guide](./docs/fine_tune_README_ja.md):
  * [Training LoRA](./docs/train_network_README-ja.md)
  * [training Textual Inversion](./docs/train_ti_README-ja.md)
  * [Image generation](./docs/gen_img_README-ja.md)
  * [Model conversion](https://note.com/kohya_ss/n/n374f316fe4ad)
- [Required Dependencies](#required-dependencies)
  - [Linux/macOS](#linux-and-macos-dependencies)
- [Installation](#installation)
    - [Docker](#docker)
    - [Linux/macOS](#linux-and-macos)
      - [Default Install Locations](#install-location)
    - [Windows](#windows)
    - [CUDNN 8.6](#optional--cudnn-86)
- [Upgrading](#upgrading)
  - [Windows](#windows-upgrade)
  - [Linux/macOS](#linux-and-macos-upgrade)
- [Launching the GUI](#starting-gui-service)
  - [Windows](#launching-the-gui-on-windows)
  - [Linux/macOS](#launching-the-gui-on-linux-and-macos)
  - [Direct Launch via Python Script](#launching-the-gui-directly-using-kohyaguipy)
- [Dreambooth](#dreambooth)
- [Finetune](#finetune)
- [Train Network](#train-network)
- [LoRA](#lora)
- [Troubleshooting](#troubleshooting)
  - [Page File Limit](#page-file-limit)
  - [No module called tkinter](#no-module-called-tkinter)
  - [FileNotFoundError](#filenotfounderror)
- [Change History](#change-history)

## Tutorials

[How to Create a LoRA Part 1: Dataset Preparation](https://www.youtube.com/watch?v=N4_-fB62Hwk):

[![LoRA Part 1 Tutorial](https://img.youtube.com/vi/N4_-fB62Hwk/0.jpg)](https://www.youtube.com/watch?v=N4_-fB62Hwk)

[How to Create a LoRA Part 2: Training the Model](https://www.youtube.com/watch?v=k5imq01uvUY):

[![LoRA Part 2 Tutorial](https://img.youtube.com/vi/k5imq01uvUY/0.jpg)](https://www.youtube.com/watch?v=k5imq01uvUY)

Newer Tutorial: [Generate Studio Quality Realistic Photos By Kohya LoRA Stable Diffusion Training](https://www.youtube.com/watch?v=TpuDOsuKIBo):

[![Newer Tutorial: Generate Studio Quality Realistic Photos By Kohya LoRA Stable Diffusion Training](https://user-images.githubusercontent.com/19240467/235306147-85dd8126-f397-406b-83f2-368927fa0281.png)](https://www.youtube.com/watch?v=TpuDOsuKIBo)

Newer Tutorial: [How To Install And Use Kohya LoRA GUI / Web UI on RunPod IO](https://www.youtube.com/watch?v=3uzCNrQao3o):

[![How To Install And Use Kohya LoRA GUI / Web UI on RunPod IO With Stable Diffusion & Automatic1111](https://github-production-user-asset-6210df.s3.amazonaws.com/19240467/238678226-0c9c3f7d-c308-4793-b790-999fdc271372.png)](https://www.youtube.com/watch?v=3uzCNrQao3o)

## Required Dependencies

- Install [Python 3.10](https://www.python.org/ftp/python/3.10.9/python-3.10.9-amd64.exe) 
  - make sure to tick the box to add Python to the 'PATH' environment variable
- Install [Git](https://git-scm.com/download/win)
- Install [Visual Studio 2015, 2017, 2019, and 2022 redistributable](https://aka.ms/vs/17/release/vc_redist.x64.exe)

### Linux and macOS dependencies

These dependencies are taken care of via `setup.sh` in the installation section. No additional steps should be needed unless the scripts inform you otherwise.

## Installation

### Runpod
Follow the instructions found in this discussion: https://github.com/bmaltais/kohya_ss/discussions/379

### Docker
Docker is supported on Windows and Linux distributions. However this method currently only supports Nvidia GPUs. 
Run the following commands in your OS shell after installing [git](https://git-scm.com/download/) and [docker](https://www.docker.com/products/docker-desktop/):
```bash
git clone https://github.com/bmaltais/kohya_ss.git
cd kohya_ss
docker compose build
docker compose run --service-ports kohya-ss-gui
```

This will take a while (up to 20 minutes) on the first run.

The following limitations apply:
* All training data must be added to the `dataset` subdirectory, the docker container cannot access any other files
* The file picker does not work
  * Cannot select folders, folder path must be set manually like e.g. /dataset/my_lora/img
  * Cannot select config file, it must be loaded via path instead like e.g. /dataset/my_config.json  
* Dialogs do not work
  * Make sure your file names are unique as this happens when asking if an existing file should be overridden
* No auto-update support. Must run update scripts outside docker manually and then rebuild with `docker compose build`.


If you run on Linux, there is an alternative docker container port with less limitations. You can find the project [here](https://github.com/P2Enjoy/kohya_ss-docker).

### Linux and macOS
In the terminal, run

```bash
git clone https://github.com/bmaltais/kohya_ss.git
cd kohya_ss
# May need to chmod +x ./setup.sh if you're on a machine with stricter security.
# There are additional options if needed for a runpod environment.
# Call 'setup.sh -h' or 'setup.sh --help' for more information.
./setup.sh
```

Setup.sh help included here:

```bash
Kohya_SS Installation Script for POSIX operating systems.

The following options are useful in a runpod environment,
but will not affect a local machine install.

Usage:
  setup.sh -b dev -d /workspace/kohya_ss -g https://mycustom.repo.tld/custom_fork.git
  setup.sh --branch=dev --dir=/workspace/kohya_ss --git-repo=https://mycustom.repo.tld/custom_fork.git

Options:
  -b BRANCH, --branch=BRANCH    Select which branch of kohya to check out on new installs.
  -d DIR, --dir=DIR             The full path you want kohya_ss installed to.
  -g REPO, --git_repo=REPO      You can optionally provide a git repo to check out for runpod installation. Useful for custom forks.
  -h, --help                    Show this screen.
  -i, --interactive             Interactively configure accelerate instead of using default config file.
  -n, --no-update               Do not update kohya_ss repo. No git pull or clone operations.
  -p, --public                  Expose public URL in runpod mode. Won't have an effect in other modes.
  -r, --runpod                  Forces a runpod installation. Useful if detection fails for any reason.
  -s, --skip-space-check        Skip the 10Gb minimum storage space check.
  -u, --no-gui                  Skips launching the GUI.
  -v, --verbose                 Increase verbosity levels up to 3.
```

#### Install location

The default install location for Linux is where the script is located if a previous installation is detected that location.
Otherwise, it will fall to `/opt/kohya_ss`. If /opt is not writeable, the fallback is `$HOME/kohya_ss`. Lastly, if all else fails it will simply install to the current folder you are in (PWD).

On macOS and other non-Linux machines, it will first try to detect an install where the script is run from and then run setup there if that's detected. 
If a previous install isn't found at that location, then it will default install to `$HOME/kohya_ss` followed by where you're currently at if there's no access to $HOME.
You can override this behavior by specifying an install directory with the -d option.

If you are using the interactive mode, our default values for the accelerate config screen after running the script answer "This machine", "None", "No" for the remaining questions.
These are the same answers as the Windows install.

### Windows

- Install [Python 3.10](https://www.python.org/ftp/python/3.10.9/python-3.10.9-amd64.exe) 
  - make sure to tick the box to add Python to the 'PATH' environment variable
- Install [Git](https://git-scm.com/download/win)
- Install [Visual Studio 2015, 2017, 2019, and 2022 redistributable](https://aka.ms/vs/17/release/vc_redist.x64.exe)

In the terminal, run:

```
git clone https://github.com/bmaltais/kohya_ss.git
cd kohya_ss
.\setup.bat
```

If this is a 1st install answer No when asked `Do you want to uninstall previous versions of torch and associated files before installing`.


Then configure accelerate with the same answers as in the MacOS instructions when prompted.

### Optional: CUDNN 8.6

This step is optional but can improve the learning speed for NVIDIA 30X0/40X0 owners. It allows for larger training batch size and faster training speed.

Due to the file size, I can't host the DLLs needed for CUDNN 8.6 on Github. I strongly advise you download them for a speed boost in sample generation (almost 50% on 4090 GPU) you can download them [here](https://github.com/bmaltais/python-library/raw/main/cudnn_windows.zip).

To install, simply unzip the directory and place the `cudnn_windows` folder in the root of the this repo.

Run the following commands to install:

```
.\venv\Scripts\activate

python .\tools\cudann_1.8_install.py
```

Once the commands have completed successfully you should be ready to use the new version. MacOS support is not tested and has been mostly taken from https://gist.github.com/jstayco/9f5733f05b9dc29de95c4056a023d645

## Upgrading

The following commands will work from the root directory of the project if you'd prefer to not run scripts.
These commands will work on any OS.
```bash
git pull

.\venv\Scripts\activate

pip install --use-pep517 --upgrade -r requirements.txt
```

### Windows Upgrade
When a new release comes out, you can upgrade your repo with the following commands in the root directory:

```powershell
upgrade.bat
```

### Linux and macOS Upgrade
You can cd into the root directory and simply run

```bash
# Refresh and update everything
./setup.sh

# This will refresh everything, but NOT clone or pull the git repo.
./setup.sh --no-git-update
```

Once the commands have completed successfully you should be ready to use the new version.

# Starting GUI Service

The following command line arguments can be passed to the scripts on any OS to configure the underlying service.
```
--listen: the IP address to listen on for connections to Gradio.
--username: a username for authentication. 
--password: a password for authentication. 
--server_port: the port to run the server listener on. 
--inbrowser: opens the Gradio UI in a web browser. 
--share: shares the Gradio UI.
```

### Launching the GUI on Windows

The two scripts to launch the GUI on Windows are gui.ps1 and gui.bat in the root directory.
You can use whichever script you prefer.

To launch the Gradio UI, run the script in a terminal with the desired command line arguments, for example:

`gui.ps1 --listen 127.0.0.1 --server_port 7860 --inbrowser --share`

or

`gui.bat --listen 127.0.0.1 --server_port 7860 --inbrowser --share`

## Launching the GUI on Linux and macOS

<<<<<<< HEAD
Run the launcher script with the desired command line arguments similar to Windows.
`gui.sh --listen 127.0.0.1 --server_port 7860 --inbrowser --share`
=======
### 6 Jun. 2023, 2023/06/06

- Fix `train_network.py` to probably work with older versions of LyCORIS.
- `gen_img_diffusers.py` now supports `BREAK` syntax.
- `train_network.py`がLyCORISの以前のバージョンでも恐らく動作するよう修正しました。
- `gen_img_diffusers.py` で `BREAK` 構文をサポートしました。

### 3 Jun. 2023, 2023/06/03
>>>>>>> 363f1dfa

## Launching the GUI directly using kohya_gui.py

To run the GUI directly bypassing the wrapper scripts, simply use this command from the root project directory:

```
.\venv\Scripts\activate

python .\kohya_gui.py
```

## Dreambooth

You can find the dreambooth solution specific here: [Dreambooth README](train_db_README.md)

## Finetune

You can find the finetune solution specific here: [Finetune README](fine_tune_README.md)

## Train Network

You can find the train network solution specific here: [Train network README](train_network_README.md)

## LoRA

Training a LoRA currently uses the `train_network.py` code. You can create a LoRA network by using the all-in-one `gui.cmd` or by running the dedicated LoRA training GUI with:

```
.\venv\Scripts\activate

python lora_gui.py
```

Once you have created the LoRA network, you can generate images via auto1111 by installing [this extension](https://github.com/kohya-ss/sd-webui-additional-networks).

### Naming of LoRA

The LoRA supported by `train_network.py` has been named to avoid confusion. The documentation has been updated. The following are the names of LoRA types in this repository.

1. __LoRA-LierLa__ : (LoRA for __Li__ n __e__ a __r__  __La__ yers)

    LoRA for Linear layers and Conv2d layers with 1x1 kernel

2. __LoRA-C3Lier__ : (LoRA for __C__ olutional layers with __3__ x3 Kernel and  __Li__ n __e__ a __r__ layers)

    In addition to 1., LoRA for Conv2d layers with 3x3 kernel 
    
LoRA-LierLa is the default LoRA type for `train_network.py` (without `conv_dim` network arg). LoRA-LierLa can be used with [our extension](https://github.com/kohya-ss/sd-webui-additional-networks) for AUTOMATIC1111's Web UI, or with the built-in LoRA feature of the Web UI.

To use LoRA-C3Lier with Web UI, please use our extension.

## Sample image generation during training
A prompt file might look like this, for example

```
# prompt 1
masterpiece, best quality, (1girl), in white shirts, upper body, looking at viewer, simple background --n low quality, worst quality, bad anatomy,bad composition, poor, low effort --w 768 --h 768 --d 1 --l 7.5 --s 28

# prompt 2
masterpiece, best quality, 1boy, in business suit, standing at street, looking back --n (low quality, worst quality), bad anatomy,bad composition, poor, low effort --w 576 --h 832 --d 2 --l 5.5 --s 40
```

  Lines beginning with `#` are comments. You can specify options for the generated image with options like `--n` after the prompt. The following can be used.

  * `--n` Negative prompt up to the next option.
  * `--w` Specifies the width of the generated image.
  * `--h` Specifies the height of the generated image.
  * `--d` Specifies the seed of the generated image.
  * `--l` Specifies the CFG scale of the generated image.
  * `--s` Specifies the number of steps in the generation.

  The prompt weighting such as `( )` and `[ ]` are working.

## Troubleshooting

### Page File Limit

- X error relating to `page file`: Increase the page file size limit in Windows.

### No module called tkinter

- Re-install [Python 3.10](https://www.python.org/ftp/python/3.10.9/python-3.10.9-amd64.exe) on your system.

### FileNotFoundError

This is usually related to an installation issue. Make sure you do not have any python modules installed locally that could conflict with the ones installed in the venv:

1. Open a new powershell terminal and make sure no venv is active.
2.  Run the following commands:

```
pip freeze > uninstall.txt
pip uninstall -r uninstall.txt
```

This will store a backup file with your current locally installed pip packages and then uninstall them. Then, redo the installation instructions within the kohya_ss venv.

## Change History

* 2023/07/05 (v21 7.5)
- Fix reported issue with LoHA: https://github.com/bmaltais/kohya_ss/issues/922
* 2023/06/05 (v21.7.4)
- Add manual accelerate config option
- Remove the ability to switch between torch 1 and 2 as it was causing errors with the venv
* 2023/06/04 (v21.7.3)
- Add accelerate configuration from file
- Fix issue with torch uninstallation resulting in Error sometimes
- Fix broken link to cudann files
* 2023/06/04 (v21.7.2)
- Improve handling of legacy installations
* 2023/06/04 (v21.7.1)
- This is mostly an update to the whole setup method for kohya_ss. I got fedup with all the issues from the batch file method and leveraged the great work of vladimandic to improve the whole setup experience.

There is now a new menu in setup.bat that will appear:

```
Kohya_ss GUI setup menu:

0. Cleanup the venv
1. Install kohya_ss gui [torch 1]
2. Install kohya_ss gui [torch 2]
3. Start GUI in browser
4. Quit

Enter your choice:
```

The only obscure option might be option 0. This will help cleanup a corrupted venv without having to delete de folder. This van be really usefull for cases where nothing is working anymore and you should re-install from scratch. Just run the venv cleanup then select the version of kohya_ss GUI you want to instal (torch1 or 2).

You can also start the GUI right from the setup menu using option 3.

After pulling a new version you can either re-run `setup.bat` and install the version you want... or just run `gui.bat` and it will update the python modules as required.

Hope this is useful.

* 2023/06/04 (v21.7.0)
- Max Norm Regularization is now available in `train_network.py`. [PR #545](https://github.com/kohya-ss/sd-scripts/pull/545) Thanks to AI-Casanova!
  - Max Norm Regularization is a technique to stabilize network training by limiting the norm of network weights. It may be effective in suppressing overfitting of LoRA and improving stability when used with other LoRAs. See PR for details.
  - Specify as `--scale_weight_norms=1.0`. It seems good to try from `1.0`.
  - The networks other than LoRA in this repository (such as LyCORIS) do not support this option.

- Three types of dropout have been added to `train_network.py` and LoRA network.
  - Dropout is a technique to suppress overfitting and improve network performance by randomly setting some of the network outputs to 0.
  - `--network_dropout` is a normal dropout at the neuron level. In the case of LoRA, it is applied to the output of down. Proposed in [PR #545](https://github.com/kohya-ss/sd-scripts/pull/545) Thanks to AI-Casanova!
    - `--network_dropout=0.1` specifies the dropout probability to `0.1`.
    - Note that the specification method is different from LyCORIS.
  - For LoRA network, `--network_args` can specify `rank_dropout` to dropout each rank with specified probability. Also `module_dropout` can be specified to dropout each module with specified probability.
    - Specify as `--network_args "rank_dropout=0.2" "module_dropout=0.1"`.
  - `--network_dropout`, `rank_dropout`, and `module_dropout` can be specified at the same time.
  - Values of 0.1 to 0.3 may be good to try. Values greater than 0.5 should not be specified.
  - `rank_dropout` and `module_dropout` are original techniques of this repository. Their effectiveness has not been verified yet.
  - The networks other than LoRA in this repository (such as LyCORIS) do not support these options.
  
- Added an option `--scale_v_pred_loss_like_noise_pred` to scale v-prediction loss like noise prediction in each training script.
  - By scaling the loss according to the time step, the weights of global noise prediction and local noise prediction become the same, and the improvement of details may be expected.
  - See [this article](https://xrg.hatenablog.com/entry/2023/06/02/202418) by xrg for details (written in Japanese). Thanks to xrg for the great suggestion!

* 2023/06/03 (v21.6.5)
- Fix dreambooth issue with new logging
- Update setup and upgrade scripts
- Adding test folder

* 2023/05/28 (v21.5.15)
- Show warning when image caption file does not exist during training. [PR #533](https://github.com/kohya-ss/sd-scripts/pull/533) Thanks to TingTingin!
  - Warning is also displayed when using class+identifier dataset. Please ignore if it is intended.
- `train_network.py` now supports merging network weights before training. [PR #542](https://github.com/kohya-ss/sd-scripts/pull/542) Thanks to u-haru!
  - `--base_weights` option specifies LoRA or other model files (multiple files are allowed) to merge.
  - `--base_weights_multiplier` option specifies multiplier of the weights to merge (multiple values are allowed). If omitted or less than `base_weights`, 1.0 is used.
  - This is useful for incremental learning. See PR for details.
- Show warning and continue training when uploading to HuggingFace fails.<|MERGE_RESOLUTION|>--- conflicted
+++ resolved
@@ -244,19 +244,8 @@
 
 ## Launching the GUI on Linux and macOS
 
-<<<<<<< HEAD
 Run the launcher script with the desired command line arguments similar to Windows.
 `gui.sh --listen 127.0.0.1 --server_port 7860 --inbrowser --share`
-=======
-### 6 Jun. 2023, 2023/06/06
-
-- Fix `train_network.py` to probably work with older versions of LyCORIS.
-- `gen_img_diffusers.py` now supports `BREAK` syntax.
-- `train_network.py`がLyCORISの以前のバージョンでも恐らく動作するよう修正しました。
-- `gen_img_diffusers.py` で `BREAK` 構文をサポートしました。
-
-### 3 Jun. 2023, 2023/06/03
->>>>>>> 363f1dfa
 
 ## Launching the GUI directly using kohya_gui.py
 
@@ -356,7 +345,11 @@
 
 ## Change History
 
-* 2023/07/05 (v21 7.5)
+* 2023/06/06 (v21.7.6)
+- Small UI improvements
+- Fix `train_network.py` to probably work with older versions of LyCORIS.
+- `gen_img_diffusers.py` now supports `BREAK` syntax.
+* 2023/06/05 (v21 7.5)
 - Fix reported issue with LoHA: https://github.com/bmaltais/kohya_ss/issues/922
 * 2023/06/05 (v21.7.4)
 - Add manual accelerate config option
