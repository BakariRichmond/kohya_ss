# Kohya's GUI

This repository provides a Windows-focused Gradio GUI for [Kohya's Stable Diffusion trainers](https://github.com/kohya-ss/sd-scripts). The GUI allows you to set the training parameters and generate and run the required CLI commands to train the model.

If you run on Linux and would like to use the GUI, there is now a port of it as a docker container. You can find the project [here](https://github.com/P2Enjoy/kohya_ss-docker).

### Table of Contents

- [Tutorials](#tutorials)
- [Required Dependencies](#required-dependencies)
  - [Linux/macOS](#linux-and-macos-dependencies)
- [Installation](#installation)
    - [Linux/macOS](#linux-and-macos)
      - [Default Install Locations](#install-location)
    - [Windows](#windows)
    - [CUDNN 8.6](#optional--cudnn-86)
- [Upgrading](#upgrading)
  - [Windows](#windows-upgrade)
  - [Linux/macOS](#linux-and-macos-upgrade)
- [Launching the GUI](#starting-gui-service)
  - [Windows](#launching-the-gui-on-windows)
  - [Linux/macOS](#launching-the-gui-on-linux-and-macos)
  - [Direct Launch via Python Script](#launching-the-gui-directly-using-kohyaguipy)
- [Dreambooth](#dreambooth)
- [Finetune](#finetune)
- [Train Network](#train-network)
- [LoRA](#lora)
- [Troubleshooting](#troubleshooting)
  - [Page File Limit](#page-file-limit)
  - [No module called tkinter](#no-module-called-tkinter)
  - [FileNotFoundError](#filenotfounderror)
- [Change History](#change-history)

## Tutorials

[How to Create a LoRA Part 1: Dataset Preparation](https://www.youtube.com/watch?v=N4_-fB62Hwk):

[![LoRA Part 1 Tutorial](https://img.youtube.com/vi/N4_-fB62Hwk/0.jpg)](https://www.youtube.com/watch?v=N4_-fB62Hwk)

[How to Create a LoRA Part 2: Training the Model](https://www.youtube.com/watch?v=k5imq01uvUY):

[![LoRA Part 2 Tutorial](https://img.youtube.com/vi/k5imq01uvUY/0.jpg)](https://www.youtube.com/watch?v=k5imq01uvUY)

## Required Dependencies

- Install [Python 3.10](https://www.python.org/ftp/python/3.10.9/python-3.10.9-amd64.exe) 
  - make sure to tick the box to add Python to the 'PATH' environment variable
- Install [Git](https://git-scm.com/download/win)
- Install [Visual Studio 2015, 2017, 2019, and 2022 redistributable](https://aka.ms/vs/17/release/vc_redist.x64.exe)

### Linux and macOS dependencies

These dependencies are taken care of via `setup.sh` in the installation section. No additional steps should be needed unless the scripts inform you otherwise.

## Installation

### Runpod
Follow the instructions found in this discussion: https://github.com/bmaltais/kohya_ss/discussions/379

### Linux and macOS
In the terminal, run

```
git clone https://github.com/bmaltais/kohya_ss.git
cd kohya_ss
# May need to chmod +x ./setup.sh if you're on a machine with stricter security.
# There are additional options if needed for a runpod environment.
# Call 'setup.sh -h' or 'setup.sh --help' for more information.
./setup.sh
```

Setup.sh help included here:

```bash
Kohya_SS Installation Script for POSIX operating systems.

The following options are useful in a runpod environment,
but will not affect a local machine install.

Usage:
  setup.sh -b dev -d /workspace/kohya_ss -g https://mycustom.repo.tld/custom_fork.git
  setup.sh --branch=dev --dir=/workspace/kohya_ss --git-repo=https://mycustom.repo.tld/custom_fork.git

Options:
  -b BRANCH, --branch=BRANCH    Select which branch of kohya to check out on new installs.
  -d DIR, --dir=DIR             The full path you want kohya_ss installed to.
  -g REPO, --git_repo=REPO      You can optionally provide a git repo to check out for runpod installation. Useful for custom forks.
  -h, --help                    Show this screen.
  -i, --interactive             Interactively configure accelerate instead of using default config file.
  -n, --no-update               Do not update kohya_ss repo. No git pull or clone operations.
  -p, --public                  Expose public URL in runpod mode. Won't have an effect in other modes.
  -r, --runpod                  Forces a runpod installation. Useful if detection fails for any reason.
  -s, --skip-space-check        Skip the 10Gb minimum storage space check.
  -u, --no-gui                  Skips launching the GUI.
  -v, --verbose                 Increase verbosity levels up to 3.
```

#### Install location

The default install location for Linux is where the script is located if a previous installation is detected that location.
Otherwise, it will fall to `/opt/kohya_ss`. If /opt is not writeable, the fallback is `$HOME/kohya_ss`. Lastly, if all else fails it will simply install to the current folder you are in (PWD).

On macOS and other non-Linux machines, it will first try to detect an install where the script is run from and then run setup there if that's detected. 
If a previous install isn't found at that location, then it will default install to `$HOME/kohya_ss` followed by where you're currently at if there's no access to $HOME.
You can override this behavior by specifying an install directory with the -d option.

If you are using the interactive mode, our default values for the accelerate config screen after running the script answer "This machine", "None", "No" for the remaining questions.
These are the same answers as the Windows install.

### Windows

- Install [Python 3.10](https://www.python.org/ftp/python/3.10.9/python-3.10.9-amd64.exe) 
  - make sure to tick the box to add Python to the 'PATH' environment variable
- Install [Git](https://git-scm.com/download/win)
- Install [Visual Studio 2015, 2017, 2019, and 2022 redistributable](https://aka.ms/vs/17/release/vc_redist.x64.exe)

In the terminal, run:

```
git clone https://github.com/bmaltais/kohya_ss.git
cd kohya_ss
.\setup.bat
```

If this is a 1st install answer No when asked `Do you want to uninstall previous versions of torch and associated files before installing`.


Then configure accelerate with the same answers as in the MacOS instructions when prompted.

### Optional: CUDNN 8.6

This step is optional but can improve the learning speed for NVIDIA 30X0/40X0 owners. It allows for larger training batch size and faster training speed.

Due to the file size, I can't host the DLLs needed for CUDNN 8.6 on Github. I strongly advise you download them for a speed boost in sample generation (almost 50% on 4090 GPU) you can download them [here](https://b1.thefileditch.ch/mwxKTEtelILoIbMbruuM.zip).

To install, simply unzip the directory and place the `cudnn_windows` folder in the root of the this repo.

Run the following commands to install:

```
.\venv\Scripts\activate

python .\tools\cudann_1.8_install.py
```

Once the commands have completed successfully you should be ready to use the new version. MacOS support is not tested and has been mostly taken from https://gist.github.com/jstayco/9f5733f05b9dc29de95c4056a023d645

## Upgrading

The following commands will work from the root directory of the project if you'd prefer to not run scripts.
These commands will work on any OS.
```bash
git pull

.\venv\Scripts\activate

pip install --use-pep517 --upgrade -r requirements.txt
```

### Windows Upgrade
When a new release comes out, you can upgrade your repo with the following commands in the root directory:

```powershell
upgrade.bat
```

### Linux and macOS Upgrade
You can cd into the root directory and simply run

```bash
# Refresh and update everything
./setup.sh

# This will refresh everything, but NOT clone or pull the git repo.
./setup.sh --no-git-update
```

Once the commands have completed successfully you should be ready to use the new version.

# Starting GUI Service

The following command line arguments can be passed to the scripts on any OS to configure the underlying service.
```
--listen: the IP address to listen on for connections to Gradio.
--username: a username for authentication. 
--password: a password for authentication. 
--server_port: the port to run the server listener on. 
--inbrowser: opens the Gradio UI in a web browser. 
--share: shares the Gradio UI.
```

### Launching the GUI on Windows

The two scripts to launch the GUI on Windows are gui.ps1 and gui.bat in the root directory.
You can use whichever script you prefer.

To launch the Gradio UI, run the script in a terminal with the desired command line arguments, for example:

`gui.ps1 --listen 127.0.0.1 --server_port 7860 --inbrowser --share`

or

`gui.bat --listen 127.0.0.1 --server_port 7860 --inbrowser --share`

## Launching the GUI on Linux and macOS

<<<<<<< HEAD
Run the launcher script with the desired command line arguments similar to Windows.
`gui.sh --listen 127.0.0.1 --server_port 7860 --inbrowser --share`
=======
Please read [Releases](https://github.com/kohya-ss/sd-scripts/releases) for recent updates.
最近の更新情報は [Release](https://github.com/kohya-ss/sd-scripts/releases) をご覧ください。
>>>>>>> 852481e1

## Launching the GUI directly using kohya_gui.py

To run the GUI directly bypassing the wrapper scripts, simply use this command from the root project directory:

```
.\venv\Scripts\activate

python .\kohya_gui.py
```

## Dreambooth

You can find the dreambooth solution specific here: [Dreambooth README](train_db_README.md)

## Finetune

You can find the finetune solution specific here: [Finetune README](fine_tune_README.md)

## Train Network

You can find the train network solution specific here: [Train network README](train_network_README.md)

## LoRA

Training a LoRA currently uses the `train_network.py` code. You can create a LoRA network by using the all-in-one `gui.cmd` or by running the dedicated LoRA training GUI with:

```
.\venv\Scripts\activate

python lora_gui.py
```

Once you have created the LoRA network, you can generate images via auto1111 by installing [this extension](https://github.com/kohya-ss/sd-webui-additional-networks).

<<<<<<< HEAD
### Naming of LoRA

The LoRA supported by `train_network.py` has been named to avoid confusion. The documentation has been updated. The following are the names of LoRA types in this repository.

1. __LoRA-LierLa__ : (LoRA for __Li__ n __e__ a __r__  __La__ yers)

    LoRA for Linear layers and Conv2d layers with 1x1 kernel

2. __LoRA-C3Lier__ : (LoRA for __C__ olutional layers with __3__ x3 Kernel and  __Li__ n __e__ a __r__ layers)

    In addition to 1., LoRA for Conv2d layers with 3x3 kernel 
    
LoRA-LierLa is the default LoRA type for `train_network.py` (without `conv_dim` network arg). LoRA-LierLa can be used with [our extension](https://github.com/kohya-ss/sd-webui-additional-networks) for AUTOMATIC1111's Web UI, or with the built-in LoRA feature of the Web UI.

To use LoRA-C3Liar with Web UI, please use our extension.

=======
>>>>>>> 852481e1
## Sample image generation during training
A prompt file might look like this, for example

```
# prompt 1
masterpiece, best quality, (1girl), in white shirts, upper body, looking at viewer, simple background --n low quality, worst quality, bad anatomy,bad composition, poor, low effort --w 768 --h 768 --d 1 --l 7.5 --s 28

# prompt 2
masterpiece, best quality, 1boy, in business suit, standing at street, looking back --n (low quality, worst quality), bad anatomy,bad composition, poor, low effort --w 576 --h 832 --d 2 --l 5.5 --s 40
```

  Lines beginning with `#` are comments. You can specify options for the generated image with options like `--n` after the prompt. The following can be used.

  * `--n` Negative prompt up to the next option.
  * `--w` Specifies the width of the generated image.
  * `--h` Specifies the height of the generated image.
  * `--d` Specifies the seed of the generated image.
  * `--l` Specifies the CFG scale of the generated image.
  * `--s` Specifies the number of steps in the generation.

  The prompt weighting such as `( )` and `[ ]` are working.

## Troubleshooting

### Page File Limit

- X error relating to `page file`: Increase the page file size limit in Windows.

### No module called tkinter

- Re-install [Python 3.10](https://www.python.org/ftp/python/3.10.9/python-3.10.9-amd64.exe) on your system.

### FileNotFoundError

This is usually related to an installation issue. Make sure you do not have any python modules installed locally that could conflict with the ones installed in the venv:

<<<<<<< HEAD
1. Open a new powershell terminal and make sure no venv is active.
2.  Run the following commands:

```
pip freeze > uninstall.txt
pip uninstall -r uninstall.txt
```

This will store a backup file with your current locally installed pip packages and then uninstall them. Then, redo the installation instructions within the kohya_ss venv.

## Change History

* 2023/04/24 (v21.5.6)
    - Fix triton error
    - Fix issue with merge lora path with spaces
* 2023/04/22 (v21.5.5)
    - Update LoRA merge GUI to support SD checkpoint merge and up to 4 LoRA merging
    - Fixed `lora_interrogator.py` not working. Please refer to [PR #392](https://github.com/kohya-ss/sd-scripts/pull/392) for details. Thank you A2va and heyalexchoi!
    - Fixed the handling of tags containing `_` in `tag_images_by_wd14_tagger.py`.
    - Add new Extract DyLoRA gui to the Utilities tab.
    - Add new Merge LyCORIS models into checkpoint gui to the Utilities tab.
    - Add new info on startup to help debug things
* 2023/04/17 (v21.5.4)
    - Fixed a bug that caused an error when loading DyLoRA with the `--network_weight` option in `train_network.py`.
    - Added the `--recursive` option to each script in the `finetune` folder to process folders recursively. Please refer to [PR #400](https://github.com/kohya-ss/sd-scripts/pull/400/) for details. Thanks to Linaqruf!
    - Upgrade Gradio to latest release
    - Fix issue when Adafactor is used as optimizer and LR Warmup is not 0: https://github.com/bmaltais/kohya_ss/issues/617
    - Added support for DyLoRA in `train_network.py`. Please refer to [here](./train_network_README-ja.md#dylora) for details (currently only in Japanese).
    - Added support for caching latents to disk in each training script. Please specify __both__ `--cache_latents` and `--cache_latents_to_disk` options.
        - The files are saved in the same folder as the images with the extension `.npz`. If you specify the `--flip_aug` option, the files with `_flip.npz` will also be saved.
        - Multi-GPU training has not been tested.
        - This feature is not tested with all combinations of datasets and training scripts, so there may be bugs.
    - Added workaround for an error that occurs when training with `fp16` or `bf16` in `fine_tune.py`.
    - Implemented DyLoRA GUI support. There will now be a new 'DyLoRA Unit` slider when the LoRA type is selected as `kohya DyLoRA` to specify the desired Unit value for DyLoRA training.
    - Update gui.bat and gui.ps1 based on: https://github.com/bmaltais/kohya_ss/issues/188
    - Update `setup.bat` to install torch 2.0.0 instead of 1.2.1. If you want to upgrade from 1.2.1 to 2.0.0 run setup.bat again, select 1 to uninstall the previous torch modules, then select 2 for torch 2.0.0

* 2023/04/09 (v21.5.2)

    - Added support for training with weighted captions. Thanks to AI-Casanova for the great contribution! 
    - Please refer to the PR for details: [PR #336](https://github.com/kohya-ss/sd-scripts/pull/336)
    - Specify the `--weighted_captions` option. It is available for all training scripts except Textual Inversion and XTI.
    - This option is also applicable to token strings of the DreamBooth method.
    - The syntax for weighted captions is almost the same as the Web UI, and you can use things like `(abc)`, `[abc]`, and `(abc:1.23)`. Nesting is also possible.
    - If you include a comma in the parentheses, the parentheses will not be properly matched in the prompt shuffle/dropout, so do not include a comma in the parentheses.
    - Run gui.sh from any place
=======
  `( )` や `[ ]` などの重みづけも動作します。
>>>>>>> 852481e1
<|MERGE_RESOLUTION|>--- conflicted
+++ resolved
@@ -204,13 +204,8 @@
 
 ## Launching the GUI on Linux and macOS
 
-<<<<<<< HEAD
 Run the launcher script with the desired command line arguments similar to Windows.
 `gui.sh --listen 127.0.0.1 --server_port 7860 --inbrowser --share`
-=======
-Please read [Releases](https://github.com/kohya-ss/sd-scripts/releases) for recent updates.
-最近の更新情報は [Release](https://github.com/kohya-ss/sd-scripts/releases) をご覧ください。
->>>>>>> 852481e1
 
 ## Launching the GUI directly using kohya_gui.py
 
@@ -246,7 +241,6 @@
 
 Once you have created the LoRA network, you can generate images via auto1111 by installing [this extension](https://github.com/kohya-ss/sd-webui-additional-networks).
 
-<<<<<<< HEAD
 ### Naming of LoRA
 
 The LoRA supported by `train_network.py` has been named to avoid confusion. The documentation has been updated. The following are the names of LoRA types in this repository.
@@ -263,8 +257,6 @@
 
 To use LoRA-C3Liar with Web UI, please use our extension.
 
-=======
->>>>>>> 852481e1
 ## Sample image generation during training
 A prompt file might look like this, for example
 
@@ -301,7 +293,6 @@
 
 This is usually related to an installation issue. Make sure you do not have any python modules installed locally that could conflict with the ones installed in the venv:
 
-<<<<<<< HEAD
 1. Open a new powershell terminal and make sure no venv is active.
 2.  Run the following commands:
 
@@ -317,6 +308,14 @@
 * 2023/04/24 (v21.5.6)
     - Fix triton error
     - Fix issue with merge lora path with spaces
+    - Added support for logging to wandb. Please refer to PR #428. Thank you p1atdev!
+      - wandb installation is required. Please install it with pip install wandb. Login to wandb with wandb login command, or set --wandb_api_key option for automatic login.
+      - Please let me know if you find any bugs as the test is not complete.
+    - You can automatically login to wandb by setting the --wandb_api_key option. Please be careful with the handling of API Key. PR #435 Thank you Linaqruf!
+    - Improved the behavior of --debug_dataset on non-Windows environments. PR #429 Thank you tsukimiya!
+    - Fixed --face_crop_aug option not working in Fine tuning method.
+    - Prepared code to use any upscaler in gen_img_diffusers.py.
+    - Fixed to log to TensorBoard when --logging_dir is specified and --log_with is not specified.
 * 2023/04/22 (v21.5.5)
     - Update LoRA merge GUI to support SD checkpoint merge and up to 4 LoRA merging
     - Fixed `lora_interrogator.py` not working. Please refer to [PR #392](https://github.com/kohya-ss/sd-scripts/pull/392) for details. Thank you A2va and heyalexchoi!
@@ -347,7 +346,4 @@
     - This option is also applicable to token strings of the DreamBooth method.
     - The syntax for weighted captions is almost the same as the Web UI, and you can use things like `(abc)`, `[abc]`, and `(abc:1.23)`. Nesting is also possible.
     - If you include a comma in the parentheses, the parentheses will not be properly matched in the prompt shuffle/dropout, so do not include a comma in the parentheses.
-    - Run gui.sh from any place
-=======
-  `( )` や `[ ]` などの重みづけも動作します。
->>>>>>> 852481e1
+    - Run gui.sh from any place