# Kohya's GUI

This repository mostly provides a Windows-focused Gradio GUI for [Kohya's Stable Diffusion trainers](https://github.com/kohya-ss/sd-scripts)... but support for Linux OS is also provided through community contributions. Macos is not great at the moment.

The GUI allows you to set the training parameters and generate and run the required CLI commands to train the model.

## Table of Contents

- [Kohya's GUI](#kohyas-gui)
  - [Table of Contents](#table-of-contents)
  - [Tutorials](#tutorials)
    - [About SDXL training](#about-sdxl-training)
      - [Tips for SDXL training](#tips-for-sdxl-training)
  - [🦒 Colab](#-colab)
  - [Installation](#installation)
    - [Windows](#windows)
      - [Windows Pre-requirements](#windows-pre-requirements)
      - [Setup](#setup)
      - [Optional: CUDNN 8.6](#optional-cudnn-86)
    - [Linux and macOS](#linux-and-macos)
      - [Linux Pre-requirements](#linux-pre-requirements)
      - [Setup](#setup-1)
      - [Install Location](#install-location)
    - [Runpod](#runpod)
      - [Manual installation](#manual-installation)
      - [Pre-built Runpod template](#pre-built-runpod-template)
    - [Docker](#docker)
      - [Local docker build](#local-docker-build)
      - [ashleykleynhans runpod docker builds](#ashleykleynhans-runpod-docker-builds)
  - [Upgrading](#upgrading)
    - [Windows Upgrade](#windows-upgrade)
    - [Linux and macOS Upgrade](#linux-and-macos-upgrade)
  - [Starting GUI Service](#starting-gui-service)
    - [Launching the GUI on Windows](#launching-the-gui-on-windows)
    - [Launching the GUI on Linux and macOS](#launching-the-gui-on-linux-and-macos)
  - [Dreambooth](#dreambooth)
  - [Finetune](#finetune)
  - [Train Network](#train-network)
  - [LoRA](#lora)
  - [Sample image generation during training](#sample-image-generation-during-training)
  - [Troubleshooting](#troubleshooting)
    - [Page File Limit](#page-file-limit)
    - [No module called tkinter](#no-module-called-tkinter)
    - [FileNotFoundError](#filenotfounderror)
  - [SDXL training](#sdxl-training)
    - [Training scripts for SDXL](#training-scripts-for-sdxl)
    - [Utility scripts for SDXL](#utility-scripts-for-sdxl)
    - [Tips for SDXL training](#tips-for-sdxl-training-1)
    - [Format of Textual Inversion embeddings for SDXL](#format-of-textual-inversion-embeddings-for-sdxl)
    - [ControlNet-LLLite](#controlnet-lllite)
  - [Change History](#change-history)


## Tutorials

[How to Create a LoRA Part 1: Dataset Preparation](https://www.youtube.com/watch?v=N4_-fB62Hwk):

[![LoRA Part 1 Tutorial](https://img.youtube.com/vi/N4_-fB62Hwk/0.jpg)](https://www.youtube.com/watch?v=N4_-fB62Hwk)

[How to Create a LoRA Part 2: Training the Model](https://www.youtube.com/watch?v=k5imq01uvUY):

[![LoRA Part 2 Tutorial](https://img.youtube.com/vi/k5imq01uvUY/0.jpg)](https://www.youtube.com/watch?v=k5imq01uvUY)

[**Generate Studio Quality Realistic Photos By Kohya LoRA Stable Diffusion Training - Full Tutorial**](https://youtu.be/TpuDOsuKIBo)

[![image](https://cdn-uploads.huggingface.co/production/uploads/6345bd89fe134dfd7a0dba40/QA9woGfjeql37J9JepbrW.png)](https://youtu.be/TpuDOsuKIBo)

[**First Ever SDXL Training With Kohya LoRA - Stable Diffusion XL Training Will Replace Older Models**](https://youtu.be/AY6DMBCIZ3A)

[![image](https://cdn-uploads.huggingface.co/production/uploads/6345bd89fe134dfd7a0dba40/mG0CvKAzb8o29nr5ye0Br.png)](https://youtu.be/AY6DMBCIZ3A)

[**Become A Master Of SDXL Training With Kohya SS LoRAs - Combine Power Of Automatic1111 & SDXL LoRAs**](https://youtu.be/sBFGitIvD2A)

[![image](https://cdn-uploads.huggingface.co/production/uploads/6345bd89fe134dfd7a0dba40/rXbRquLxFaDGaGlkl-SUp.png)](https://youtu.be/sBFGitIvD2A)

[**How To Do SDXL LoRA Training On RunPod With Kohya SS GUI Trainer & Use LoRAs With Automatic1111 UI**](https://youtu.be/-xEwaQ54DI4)

[![image](https://cdn-uploads.huggingface.co/production/uploads/6345bd89fe134dfd7a0dba40/-BQQRjP9Maht_n4UHxgBJ.png)](https://youtu.be/-xEwaQ54DI4)

[**How To Do SDXL LoRA Training On RunPod With Kohya SS GUI Trainer & Use LoRAs With Automatic1111 UI**](https://youtu.be/JF2P7BIUpIU?feature=shared)

[![image](https://cdn-uploads.huggingface.co/production/uploads/6345bd89fe134dfd7a0dba40/n82kc7ND2rDmhRmRexLrb.png)](https://youtu.be/JF2P7BIUpIU?feature=shared)

### About SDXL training

The feature of SDXL training is now available in sdxl branch as an experimental feature.

Sep 3, 2023: The feature will be merged into the main branch soon. Following are the changes from the previous version.

- ControlNet-LLLite is added. See [documentation](./docs/train_lllite_README.md) for details.
- JPEG XL is supported. [#786](https://github.com/kohya-ss/sd-scripts/pull/786)
- Peak memory usage is reduced. [#791](https://github.com/kohya-ss/sd-scripts/pull/791)
- Input perturbation noise is added. See [#798](https://github.com/kohya-ss/sd-scripts/pull/798) for details.
- Dataset subset now has `caption_prefix` and `caption_suffix` options. The strings are added to the beginning and the end of the captions before shuffling. You can specify the options in `.toml`.
- Other minor changes.
- Thanks for contributions from Isotr0py, vvern999, lansing  and others!

Aug 13, 2023:

- LoRA-FA is added experimentally. Specify `--network_module networks.lora_fa` option instead of `--network_module networks.lora`. The trained model can be used as a normal LoRA model.

Aug 12, 2023:

- The default value of noise offset when omitted has been changed to 0 from 0.0357.
- The different learning rates for each U-Net block are now supported. Specify with `--block_lr` option. Specify 23 values separated by commas like `--block_lr 1e-3,1e-3 ... 1e-3`.
  - 23 values correspond to `0: time/label embed, 1-9: input blocks 0-8, 10-12: mid blocks 0-2, 13-21: output blocks 0-8, 22: out`.

Aug 6, 2023:

- [SAI Model Spec](https://github.com/Stability-AI/ModelSpec) metadata is now supported partially. `hash_sha256` is not supported yet.
  - The main items are set automatically.
  - You can set title, author, description, license and tags with `--metadata_xxx` options in each training script.
  - Merging scripts also support minimum SAI Model Spec metadata. See the help message for the usage.
  - Metadata editor will be available soon.
- SDXL LoRA has `sdxl_base_v1-0` now  for `ss_base_model_version` metadata item, instead of `v0-9`.

Aug 4, 2023:

- `bitsandbytes` is now optional. Please install it if you want to use it. The instructions are in the later section.
- `albumentations` is not required any more.
- An issue for pooled output for Textual Inversion training is fixed.
- `--v_pred_like_loss ratio` option is added. This option adds the loss like v-prediction loss in SDXL training. `0.1` means that the loss is added 10% of the v-prediction loss. The default value is None (disabled).
  - In v-prediction, the loss is higher in the early timesteps (near the noise). This option can be used to increase the loss in the early timesteps.
- Arbitrary options can be used for Diffusers' schedulers. For example `--lr_scheduler_args "lr_end=1e-8"`.
- `sdxl_gen_imgs.py` supports batch size > 1.
- Fix ControlNet to work with attention couple and regional LoRA in `gen_img_diffusers.py`.

Summary of the feature:

- `tools/cache_latents.py` is added. This script can be used to cache the latents to disk in advance.
  - The options are almost the same as `sdxl_train.py'. See the help message for the usage.
  - Please launch the script as follows:
    `accelerate launch  --num_cpu_threads_per_process 1 tools/cache_latents.py ...`
  - This script should work with multi-GPU, but it is not tested in my environment.

- `tools/cache_text_encoder_outputs.py` is added. This script can be used to cache the text encoder outputs to disk in advance.
  - The options are almost the same as `cache_latents.py' and `sdxl_train.py'. See the help message for the usage.

- `sdxl_train.py` is a script for SDXL fine-tuning. The usage is almost the same as `fine_tune.py`, but it also supports DreamBooth dataset.
  - `--full_bf16` option is added. Thanks to KohakuBlueleaf!
    - This option enables the full bfloat16 training (includes gradients). This option is useful to reduce the GPU memory usage.
    - However, bitsandbytes==0.35 doesn't seem to support this. Please use a newer version of bitsandbytes or another optimizer.
    - I cannot find bitsandbytes>0.35.0 that works correctly on Windows.
    - In addition, the full bfloat16 training might be unstable. Please use it at your own risk.
- `prepare_buckets_latents.py` now supports SDXL fine-tuning.
- `sdxl_train_network.py` is a script for LoRA training for SDXL. The usage is almost the same as `train_network.py`.
- Both scripts has following additional options:
  - `--cache_text_encoder_outputs` and `--cache_text_encoder_outputs_to_disk`: Cache the outputs of the text encoders. This option is useful to reduce the GPU memory usage. This option cannot be used with options for shuffling or dropping the captions.
  - `--no_half_vae`: Disable the half-precision (mixed-precision) VAE. VAE for SDXL seems to produce NaNs in some cases. This option is useful to avoid the NaNs.
- The image generation during training is now available. `--no_half_vae` option also works to avoid black images.

- `--weighted_captions` option is not supported yet for both scripts.
- `--min_timestep` and `--max_timestep` options are added to each training script. These options can be used to train U-Net with different timesteps. The default values are 0 and 1000.

- `sdxl_train_textual_inversion.py` is a script for Textual Inversion training for SDXL. The usage is almost the same as `train_textual_inversion.py`.
  - `--cache_text_encoder_outputs` is not supported.
  - `token_string` must be alphabet only currently, due to the limitation of the open-clip tokenizer.
  - There are two options for captions:
    1. Training with captions. All captions must include the token string. The token string is replaced with multiple tokens.
    2. Use `--use_object_template` or `--use_style_template` option. The captions are generated from the template. The existing captions are ignored.
  - See below for the format of the embeddings.

- `sdxl_gen_img.py` is added. This script can be used to generate images with SDXL, including LoRA. See the help message for the usage.
  - Textual Inversion is supported, but the name for the embeds in the caption becomes alphabet only. For example, `neg_hand_v1.safetensors` can be activated with `neghandv`.

`requirements.txt` is updated to support SDXL training.

#### Tips for SDXL training

- The default resolution of SDXL is 1024x1024.
- The fine-tuning can be done with 24GB GPU memory with the batch size of 1. For 24GB GPU, the following options are recommended __for the fine-tuning with 24GB GPU memory__:
  - Train U-Net only.
  - Use gradient checkpointing.
  - Use `--cache_text_encoder_outputs` option and caching latents.
  - Use Adafactor optimizer. RMSprop 8bit or Adagrad 8bit may work. AdamW 8bit doesn't seem to work.
- The LoRA training can be done with 8GB GPU memory (10GB recommended). For reducing the GPU memory usage, the following options are recommended:
  - Train U-Net only.
  - Use gradient checkpointing.
  - Use `--cache_text_encoder_outputs` option and caching latents.
  - Use one of 8bit optimizers or Adafactor optimizer.
  - Use lower dim (-8 for 8GB GPU).
- `--network_train_unet_only` option is highly recommended for SDXL LoRA. Because SDXL has two text encoders, the result of the training will be unexpected.
- PyTorch 2 seems to use slightly less GPU memory than PyTorch 1.
- `--bucket_reso_steps` can be set to 32 instead of the default value 64. Smaller values than 32 will not work for SDXL training.

Example of the optimizer settings for Adafactor with the fixed learning rate:

```toml
optimizer_type = "adafactor"
optimizer_args = [ "scale_parameter=False", "relative_step=False", "warmup_init=False" ]
lr_scheduler = "constant_with_warmup"
lr_warmup_steps = 100
learning_rate = 4e-7 # SDXL original learning rate
```

## 🦒 Colab

🚦 WIP 🚦

This Colab notebook was not created or maintained by me; however, it appears to function effectively. The source can be found at: https://github.com/camenduru/kohya_ss-colab.

I would like to express my gratitude to camendutu for their valuable contribution. If you encounter any issues with the Colab notebook, please report them on their repository.

| Colab                                                                                                                                                                          | Info                |
| ------------------------------------------------------------------------------------------------------------------------------------------------------------------------------ | ------------------- |
| [![Open In Colab](https://colab.research.google.com/assets/colab-badge.svg)](https://colab.research.google.com/github/camenduru/kohya_ss-colab/blob/main/kohya_ss_colab.ipynb) | kohya_ss_gui_colab |

## Installation

### Windows

#### Windows Pre-requirements

To install the necessary dependencies on a Windows system, follow these steps:

1. Install [Python 3.10](https://www.python.org/ftp/python/3.10.9/python-3.10.9-amd64.exe).
   - During the installation process, ensure that you select the option to add Python to the 'PATH' environment variable.

2. Install [Git](https://git-scm.com/download/win).

3. Install the [Visual Studio 2015, 2017, 2019, and 2022 redistributable](https://aka.ms/vs/17/release/vc_redist.x64.exe).

#### Setup

To set up the project, follow these steps:

1. Open a terminal and navigate to the desired installation directory.

2. Clone the repository by running the following command:
   ```shell
   git clone https://github.com/bmaltais/kohya_ss.git
   ```

3. Change into the `kohya_ss` directory:
   ```shell
   cd kohya_ss
   ```

4. Run the setup script by executing the following command:
   ```shell
   .\setup.bat
   ```

   During the accelerate config step use the default values as proposed during the configuration unless you know your hardware demand otherwise. The amount of VRAM on your GPU does not have an impact on the values used.

#### Optional: CUDNN 8.6

The following steps are optional but can improve the learning speed for owners of NVIDIA 30X0/40X0 GPUs. These steps enable larger training batch sizes and faster training speeds.

Please note that the CUDNN 8.6 DLLs needed for this process cannot be hosted on GitHub due to file size limitations. You can download them [here](https://github.com/bmaltais/python-library/raw/main/cudnn_windows.zip) to boost sample generation speed (almost 50% on a 4090 GPU). After downloading the ZIP file, follow the installation steps below:

1. Unzip the downloaded file and place the `cudnn_windows` folder in the root directory of the `kohya_ss` repository.

2. Run .\setup.bat and select the option to install cudann.

### Linux and macOS

#### Linux Pre-requirements

To install the necessary dependencies on a Linux system, ensure that you fulfill the following requirements:

- Ensure that `venv` support is pre-installed. You can install it on Ubuntu 22.04 using the command:
  ```shell
  apt install python3.10-venv
  ```

- Install the cudaNN drivers by following the instructions provided in [this link](https://developer.nvidia.com/cuda-downloads?target_os=Linux&target_arch=x86_64).

- Make sure you have Python version 3.10.6 or higher (but lower than 3.11.0) installed on your system.

- If you are using WSL2, set the `LD_LIBRARY_PATH` environment variable by executing the following command:
  ```shell
  export LD_LIBRARY_PATH=/usr/lib/wsl/lib/
  ```

#### Setup

To set up the project on Linux or macOS, perform the following steps:

1. Open a terminal and navigate to the desired installation directory.

2. Clone the repository by running the following command:
   ```shell
   git clone https://github.com/bmaltais/kohya_ss.git
   ```

3. Change into the `kohya_ss` directory:
   ```shell
   cd kohya_ss
   ```

4. If you encounter permission issues, make the `setup.sh` script executable by running the following command:
   ```shell
   chmod +x ./setup.sh
   ```

5. Run the setup script by executing the following command:
   ```shell
   ./setup.sh
   ```

   Note: If you need additional options or information about the runpod environment, you can use `setup.sh -h` or `setup.sh --help` to display the help message.

#### Install Location

The default installation location on Linux is the directory where the script is located. If a previous installation is detected in that location, the setup will proceed there. Otherwise, the installation will fall back to `/opt/kohya_ss`. If `/opt` is not writable, the fallback location will be `$HOME/kohya_ss`. Finally, if none of the previous options are viable, the installation will be performed in the current directory.

For macOS and other non-Linux systems, the installation process will attempt to detect the previous installation directory based on where the script is run. If a previous installation is not found, the default location will be `$HOME/kohya_ss`. You can override this behavior by specifying a custom installation directory using the `-d` or `--dir` option when running the setup script.

If you choose to use the interactive mode, the default values for the accelerate configuration screen will be "This machine," "None," and "No" for the remaining questions. These default answers are the same as the Windows installation.

### Runpod

#### Manual installation

To install the necessary components for Runpod and run kohya_ss, follow these steps:

1. Select the Runpod pytorch 2.0.1 template. This is important. Other templates may not work.

2. SSH into the Runpod.

3. Clone the repository by running the following command:
   ```shell
   cd /workspace
   git clone https://github.com/bmaltais/kohya_ss.git
   ```

4. Run the setup script:
   ```shell
   cd kohya_ss
   ./setup-runpod.sh
   ```

5. Run the gui with:
   ```shell
   ./gui.sh --share --headless
   ```

   or with this if you expose 7860 directly via the runpod configuration

   ```shell
   ./gui.sh --listen=0.0.0.0 --headless
   ```

6. Connect to the public URL displayed after the installation process is completed.

#### Pre-built Runpod template

To run from a pre-built Runpod template you can:

1. Open the Runpod template by clicking on https://runpod.io/gsc?template=ya6013lj5a&ref=w18gds2n

2. Deploy the template on the desired host

3. Once deployed connect to the Runpod on HTTP 3010 to connect to kohya_ss GUI. You can also connect to auto1111 on HTTP 3000.


### Docker

#### Local docker build

If you prefer to use Docker, follow the instructions below:

1. Ensure that you have Git and Docker installed on your Windows or Linux system.

2. Open your OS shell (Command Prompt or Terminal) and run the following commands:

   ```bash
   git clone https://github.com/bmaltais/kohya_ss.git
   cd kohya_ss
   docker compose create
   docker compose build
   docker compose run --service-ports kohya-ss-gui
   ```

   Note: The initial run may take up to 20 minutes to complete.

   Please be aware of the following limitations when using Docker:

   - All training data must be placed in the `dataset` subdirectory, as the Docker container cannot access files from other directories.
   - The file picker feature is not functional. You need to manually set the folder path and config file path.
   - Dialogs may not work as expected, and it is recommended to use unique file names to avoid conflicts.
   - There is no built-in auto-update support. To update the system, you must run update scripts outside of Docker and rebuild using `docker compose build`.

   If you are running Linux, an alternative Docker container port with fewer limitations is available [here](https://github.com/P2Enjoy/kohya_ss-docker).

#### ashleykleynhans runpod docker builds

You may want to use the following Dockerfile repos to build the images:

   - Standalone Kohya_ss template: https://github.com/ashleykleynhans/kohya-docker
   - Auto1111 + Kohya_ss GUI template: https://github.com/ashleykleynhans/stable-diffusion-docker

## Upgrading

To upgrade your installation to a new version, follow the instructions below.

### Windows Upgrade

If a new release becomes available, you can upgrade your repository by running the following commands from the root directory of the project:

1. Pull the latest changes from the repository:
   ```powershell
   git pull
   ```

2. Run the setup script:
   ```powershell
   .\setup.bat
   ```

### Linux and macOS Upgrade

To upgrade your installation on Linux or macOS, follow these steps:

1. Open a terminal and navigate to the root

 directory of the project.

2. Pull the latest changes from the repository:
   ```bash
   git pull
   ```

3. Refresh and update everything:
   ```bash
   ./setup.sh
   ```

## Starting GUI Service

To launch the GUI service, you can use the provided scripts or run the `kohya_gui.py` script directly. Use the command line arguments listed below to configure the underlying service.

```text
--listen: Specify the IP address to listen on for connections to Gradio.
--username: Set a username for authentication.
--password: Set a password for authentication.
--server_port: Define the port to run the server listener on.
--inbrowser: Open the Gradio UI in a web browser.
--share: Share the Gradio UI.
--language: Set custom language
```

### Launching the GUI on Windows

On Windows, you can use either the `gui.ps1` or `gui.bat` script located in the root directory. Choose the script that suits your preference and run it in a terminal, providing the desired command line arguments. Here's an example:

```powershell
gui.ps1 --listen 127.0.0.1 --server_port 7860 --inbrowser --share
```

or

```powershell
gui.bat --listen 127.0.0.1 --server_port 7860 --inbrowser --share
```

### Launching the GUI on Linux and macOS

To launch the GUI on Linux or macOS, run the `gui.sh` script located in the root directory. Provide the desired command line arguments as follows:

```bash
gui.sh --listen 127.0.0.1 --server_port 7860 --inbrowser --share
```

## Dreambooth

For specific instructions on using the Dreambooth solution, please refer to the [Dreambooth README](https://github.com/bmaltais/kohya_ss/blob/master/train_db_README.md).

## Finetune

For specific instructions on using the Finetune solution, please refer to the [Finetune README](https://github.com/bmaltais/kohya_ss/blob/master/fine_tune_README.md).

## Train Network

For specific instructions on training a network, please refer to the [Train network README](https://github.com/bmaltais/kohya_ss/blob/master/train_network_README.md).

## LoRA

To train a LoRA, you can currently use the `train_network.py` code. You can create a LoRA network by using the all-in-one GUI.

Once you have created the LoRA network, you can generate images using auto1111 by installing [this extension](https://github.com/kohya-ss/sd-webui-additional-networks).

The following are the names of LoRA types used in this repository:

1. LoRA-LierLa: LoRA for Linear layers and Conv2d layers with a 1x1 kernel.

2. LoRA-C3Lier: LoRA for Conv2d layers with a 3x3 kernel, in addition to LoRA-LierLa.

LoRA-LierLa is the default LoRA type for `train_network.py` (without `conv_dim` network argument). You can use LoRA-LierLa with our extension for AUTOMATIC1111's Web UI or the built-in LoRA feature of the Web UI.

To use LoRA-C3Lier with the Web UI, please use our extension.

## Sample image generation during training

A prompt file might look like this, for example:

```
# prompt 1
masterpiece, best quality, (1girl), in white shirts, upper body, looking at viewer, simple background --n low quality, worst quality, bad anatomy, bad composition, poor, low effort --w 768 --h 768 --d 1 --l 7.5 --s 28

# prompt 2
masterpiece, best quality, 1boy, in business suit, standing at street, looking back --n (low quality, worst quality), bad anatomy, bad composition, poor, low effort --w 576 --h 832 --d 2 --l 5.5 --s 40
```

Lines beginning with `#` are comments. You can specify options for the generated image with options like `--n` after the prompt. The following options can be used:

- `--n`: Negative prompt up to the next option.
- `--w`: Specifies the width of the generated image.
- `--h`: Specifies the height of the generated image.
- `--d`: Specifies the seed of the generated image.
- `--l`: Specifies the CFG scale of the generated image.
- `--s`: Specifies the number of steps in the generation.

The prompt weighting such as `( )` and `[ ]` are working.

## Troubleshooting

If you encounter any issues, refer to the troubleshooting steps below.

### Page File Limit

If you encounter an X error related to the page file, you may need to increase the page file size limit in Windows.

### No module called tkinter

If you encounter an error indicating that the module `tkinter` is not found, try reinstalling Python 3.10 on your system.

### FileNotFoundError

If you come across a `FileNotFoundError`, it is likely due to an installation issue. Make sure you do not have any locally installed Python modules that could conflict with the ones installed in the virtual environment. You can uninstall them by following these steps:

1. Open a new PowerShell terminal and ensure that no virtual environment is active.

2. Run the following commands to create a backup file of your locally installed pip packages and then uninstall them:
   ```powershell
   pip freeze > uninstall.txt
   pip uninstall -r uninstall.txt
   ```

   After uninstalling the local packages, redo the installation steps within the `kohya_ss` virtual environment.


## SDXL training

The documentation in this section will be moved to a separate document later.

### Training scripts for SDXL

- `sdxl_train.py` is a script for SDXL fine-tuning. The usage is almost the same as `fine_tune.py`, but it also supports DreamBooth dataset.
  - `--full_bf16` option is added. Thanks to KohakuBlueleaf!
    - This option enables the full bfloat16 training (includes gradients). This option is useful to reduce the GPU memory usage.
    - The full bfloat16 training might be unstable. Please use it at your own risk.
  - The different learning rates for each U-Net block are now supported in sdxl_train.py. Specify with `--block_lr` option. Specify 23 values separated by commas like `--block_lr 1e-3,1e-3 ... 1e-3`.
    - 23 values correspond to `0: time/label embed, 1-9: input blocks 0-8, 10-12: mid blocks 0-2, 13-21: output blocks 0-8, 22: out`.
- `prepare_buckets_latents.py` now supports SDXL fine-tuning.

- `sdxl_train_network.py` is a script for LoRA training for SDXL. The usage is almost the same as `train_network.py`.

- Both scripts has following additional options:
  - `--cache_text_encoder_outputs` and `--cache_text_encoder_outputs_to_disk`: Cache the outputs of the text encoders. This option is useful to reduce the GPU memory usage. This option cannot be used with options for shuffling or dropping the captions.
  - `--no_half_vae`: Disable the half-precision (mixed-precision) VAE. VAE for SDXL seems to produce NaNs in some cases. This option is useful to avoid the NaNs.

- `--weighted_captions` option is not supported yet for both scripts.

- `sdxl_train_textual_inversion.py` is a script for Textual Inversion training for SDXL. The usage is almost the same as `train_textual_inversion.py`.
  - `--cache_text_encoder_outputs` is not supported.
  - There are two options for captions:
    1. Training with captions. All captions must include the token string. The token string is replaced with multiple tokens.
    2. Use `--use_object_template` or `--use_style_template` option. The captions are generated from the template. The existing captions are ignored.
  - See below for the format of the embeddings.

- `--min_timestep` and `--max_timestep` options are added to each training script. These options can be used to train U-Net with different timesteps. The default values are 0 and 1000.

### Utility scripts for SDXL

- `tools/cache_latents.py` is added. This script can be used to cache the latents to disk in advance.
  - The options are almost the same as `sdxl_train.py'. See the help message for the usage.
  - Please launch the script as follows:
    `accelerate launch  --num_cpu_threads_per_process 1 tools/cache_latents.py ...`
  - This script should work with multi-GPU, but it is not tested in my environment.

- `tools/cache_text_encoder_outputs.py` is added. This script can be used to cache the text encoder outputs to disk in advance.
  - The options are almost the same as `cache_latents.py` and `sdxl_train.py`. See the help message for the usage.

- `sdxl_gen_img.py` is added. This script can be used to generate images with SDXL, including LoRA, Textual Inversion and ControlNet-LLLite. See the help message for the usage.

### Tips for SDXL training

- The default resolution of SDXL is 1024x1024.
- The fine-tuning can be done with 24GB GPU memory with the batch size of 1. For 24GB GPU, the following options are recommended __for the fine-tuning with 24GB GPU memory__:
  - Train U-Net only.
  - Use gradient checkpointing.
  - Use `--cache_text_encoder_outputs` option and caching latents.
  - Use Adafactor optimizer. RMSprop 8bit or Adagrad 8bit may work. AdamW 8bit doesn't seem to work.
- The LoRA training can be done with 8GB GPU memory (10GB recommended). For reducing the GPU memory usage, the following options are recommended:
  - Train U-Net only.
  - Use gradient checkpointing.
  - Use `--cache_text_encoder_outputs` option and caching latents.
  - Use one of 8bit optimizers or Adafactor optimizer.
  - Use lower dim (4 to 8 for 8GB GPU).
- `--network_train_unet_only` option is highly recommended for SDXL LoRA. Because SDXL has two text encoders, the result of the training will be unexpected.
- PyTorch 2 seems to use slightly less GPU memory than PyTorch 1.
- `--bucket_reso_steps` can be set to 32 instead of the default value 64. Smaller values than 32 will not work for SDXL training.

Example of the optimizer settings for Adafactor with the fixed learning rate:

```toml
optimizer_type = "adafactor"
optimizer_args = [ "scale_parameter=False", "relative_step=False", "warmup_init=False" ]
lr_scheduler = "constant_with_warmup"
lr_warmup_steps = 100
learning_rate = 4e-7 # SDXL original learning rate
```

### Format of Textual Inversion embeddings for SDXL

```python
from safetensors.torch import save_file

state_dict = {"clip_g": embs_for_text_encoder_1280, "clip_l": embs_for_text_encoder_768}
save_file(state_dict, file)
```

### ControlNet-LLLite

ControlNet-LLLite, a novel method for ControlNet with SDXL, is added. See [documentation](./docs/train_lllite_README.md) for details.

## Change History
<<<<<<< HEAD
* 2023/11/03 (v22.1.1)
  - Implement headless support for tensorboard as proposed by @sammcj
  - documentation: fix recommended parameter "train_unet_only" -> "network_train_unet_only" by @nylki
  - Improved Environment Variable Handling for Enhanced Flexibility in TensorBoard Launch by @lcolok
  - Add STARTUP_CMD env var and IPEXRUN support to gui.sh by @Disty0
  - Fix VAE being applied (for LoRA training) by @rockerBOO

* 2023/10/10 (v22.1.0)
  - Remove support for torch 1 to align with kohya_ss sd-scripts code base.
  - Add Intel ARC GPU support with IPEX support on Linux / WSL
    - Users needs to set these manually:
      * Mixed precision to BF16,
      * Attention to SDPA,
      * Optimizer to: AdamW (or any other non 8 bit one).
    - Run setup with: `./setup.sh --use-ipex`
    - Run the GUI with: `./gui.sh --use-ipex`
  - Merging main branch of sd-scripts:
    - `tag_images_by_wd_14_tagger.py` now supports Onnx. If you use Onnx, TensorFlow is not required anymore. [#864](https://github.com/kohya-ss/sd-scripts/pull/864) Thanks to Isotr0py!
      - `--onnx` option is added. If you use Onnx, specify `--onnx` option.
      - Please install Onnx and other required packages. 
        1. Uninstall TensorFlow.
        2. `pip install tensorboard==2.14.1` This is required for the specified version of protobuf.
        3. `pip install protobuf==3.20.3` This is required for Onnx.
        4. `pip install onnx==1.14.1`
        5. `pip install onnxruntime-gpu==1.16.0` or `pip install onnxruntime==1.16.0`
    - `--append_tags` option is added to `tag_images_by_wd_14_tagger.py`. This option appends the tags to the existing tags, instead of replacing them. [#858](https://github.com/kohya-ss/sd-scripts/pull/858) Thanks to a-l-e-x-d-s-9! 
    - [OFT](https://oft.wyliu.com/) is now supported.
      - You can use `networks.oft` for the network module in `sdxl_train_network.py`.  The usage is the same as `networks.lora`. Some options are not supported.
      - `sdxl_gen_img.py` also supports OFT as `--network_module`. 
      - OFT only supports SDXL currently. Because current OFT tweaks Q/K/V and O in the transformer, and SD1/2 have extremely fewer transformers than SDXL.
      - The implementation is heavily based on laksjdjf's [OFT implementation](https://github.com/laksjdjf/sd-trainer/blob/dev/networks/lora_modules.py). Thanks to laksjdjf!
    - Other bug fixes and improvements.
=======

### Nov 5, 2023 / 2023/11/5

- `sdxl_train.py` now supports different learning rates for each Text Encoder.
  - Example:
    - `--learning_rate 1e-6`: train U-Net only
    - `--train_text_encoder --learning_rate 1e-6`: train U-Net and two Text Encoders with the same learning rate (same as the previous version)
    - `--train_text_encoder --learning_rate 1e-6 --learning_rate_te1 1e-6 --learning_rate_te2 1e-6`: train U-Net and two Text Encoders with the different learning rates
    - `--train_text_encoder --learning_rate 0 --learning_rate_te1 1e-6 --learning_rate_te2 1e-6`: train two Text Encoders only 
    - `--train_text_encoder --learning_rate 1e-6 --learning_rate_te1 1e-6 --learning_rate_te2 0`: train U-Net and one Text Encoder only
    - `--train_text_encoder --learning_rate 0 --learning_rate_te1 0 --learning_rate_te2 1e-6`: train one Text Encoder only

- `train_db.py` and `fine_tune.py` now support different learning rates for Text Encoder. Specify with `--learning_rate_te` option. 
  - To train Text Encoder with `fine_tune.py`, specify `--train_text_encoder` option too. `train_db.py` trains Text Encoder by default.

- Fixed the bug that Text Encoder is not trained when block lr is specified in `sdxl_train.py`.

- Debiased Estimation loss is added to each training script. Thanks to sdbds!
  - Specify `--debiased_estimation_loss` option to enable it. See PR [#889](https://github.com/kohya-ss/sd-scripts/pull/889) for details.
- Training of Text Encoder is improved in `train_network.py` and `sdxl_train_network.py`. Thanks to KohakuBlueleaf! PR [#895](https://github.com/kohya-ss/sd-scripts/pull/895)
- The moving average of the loss is now displayed in the progress bar in each training script. Thanks to shirayu! PR [#899](https://github.com/kohya-ss/sd-scripts/pull/899)
- PagedAdamW32bit optimizer is supported. Specify `--optimizer_type=PagedAdamW32bit`. Thanks to xzuyn! PR [#900](https://github.com/kohya-ss/sd-scripts/pull/900)
- Other bug fixes and improvements.

- `sdxl_train.py` で、二つのText Encoderそれぞれに独立した学習率が指定できるようになりました。サンプルは上の英語版を参照してください。
- `train_db.py` および `fine_tune.py` で Text Encoder に別の学習率を指定できるようになりました。`--learning_rate_te` オプションで指定してください。
  - `fine_tune.py` で Text Encoder を学習するには `--train_text_encoder` オプションをあわせて指定してください。`train_db.py` はデフォルトで学習します。
- `sdxl_train.py` で block lr を指定すると Text Encoder が学習されない不具合を修正しました。
- Debiased Estimation loss が各学習スクリプトに追加されました。sdbsd 氏に感謝します。
  - `--debiased_estimation_loss` を指定すると有効になります。詳細は PR [#889](https://github.com/kohya-ss/sd-scripts/pull/889) を参照してください。
- `train_network.py` と `sdxl_train_network.py` でText Encoderの学習が改善されました。KohakuBlueleaf 氏に感謝します。 PR [#895](https://github.com/kohya-ss/sd-scripts/pull/895)
- 各学習スクリプトで移動平均のlossがプログレスバーに表示されるようになりました。shirayu 氏に感謝します。 PR [#899](https://github.com/kohya-ss/sd-scripts/pull/899)
- PagedAdamW32bit オプティマイザがサポートされました。`--optimizer_type=PagedAdamW32bit` と指定してください。xzuyn 氏に感謝します。 PR [#900](https://github.com/kohya-ss/sd-scripts/pull/900)
- その他のバグ修正と改善。


Please read [Releases](https://github.com/kohya-ss/sd-scripts/releases) for recent updates.
最近の更新情報は [Release](https://github.com/kohya-ss/sd-scripts/releases) をご覧ください。

### Naming of LoRA

The LoRA supported by `train_network.py` has been named to avoid confusion. The documentation has been updated. The following are the names of LoRA types in this repository.

1. __LoRA-LierLa__ : (LoRA for __Li__ n __e__ a __r__  __La__ yers)

    LoRA for Linear layers and Conv2d layers with 1x1 kernel

2. __LoRA-C3Lier__ : (LoRA for __C__ olutional layers with __3__ x3 Kernel and  __Li__ n __e__ a __r__ layers)

    In addition to 1., LoRA for Conv2d layers with 3x3 kernel 
    
LoRA-LierLa is the default LoRA type for `train_network.py` (without `conv_dim` network arg). LoRA-LierLa can be used with [our extension](https://github.com/kohya-ss/sd-webui-additional-networks) for AUTOMATIC1111's Web UI, or with the built-in LoRA feature of the Web UI.

To use LoRA-C3Lier with Web UI, please use our extension.

### LoRAの名称について

`train_network.py` がサポートするLoRAについて、混乱を避けるため名前を付けました。ドキュメントは更新済みです。以下は当リポジトリ内の独自の名称です。

1. __LoRA-LierLa__ : (LoRA for __Li__ n __e__ a __r__  __La__ yers、リエラと読みます)

    Linear 層およびカーネルサイズ 1x1 の Conv2d 層に適用されるLoRA

2. __LoRA-C3Lier__ : (LoRA for __C__ olutional layers with __3__ x3 Kernel and  __Li__ n __e__ a __r__ layers、セリアと読みます)

    1.に加え、カーネルサイズ 3x3 の Conv2d 層に適用されるLoRA

LoRA-LierLa は[Web UI向け拡張](https://github.com/kohya-ss/sd-webui-additional-networks)、またはAUTOMATIC1111氏のWeb UIのLoRA機能で使用することができます。

LoRA-C3Lierを使いWeb UIで生成するには拡張を使用してください。

## Sample image generation during training
  A prompt file might look like this, for example

```
# prompt 1
masterpiece, best quality, (1girl), in white shirts, upper body, looking at viewer, simple background --n low quality, worst quality, bad anatomy,bad composition, poor, low effort --w 768 --h 768 --d 1 --l 7.5 --s 28

# prompt 2
masterpiece, best quality, 1boy, in business suit, standing at street, looking back --n (low quality, worst quality), bad anatomy,bad composition, poor, low effort --w 576 --h 832 --d 2 --l 5.5 --s 40
```

  Lines beginning with `#` are comments. You can specify options for the generated image with options like `--n` after the prompt. The following can be used.

  * `--n` Negative prompt up to the next option.
  * `--w` Specifies the width of the generated image.
  * `--h` Specifies the height of the generated image.
  * `--d` Specifies the seed of the generated image.
  * `--l` Specifies the CFG scale of the generated image.
  * `--s` Specifies the number of steps in the generation.

  The prompt weighting such as `( )` and `[ ]` are working.

## サンプル画像生成
プロンプトファイルは例えば以下のようになります。

```
# prompt 1
masterpiece, best quality, (1girl), in white shirts, upper body, looking at viewer, simple background --n low quality, worst quality, bad anatomy,bad composition, poor, low effort --w 768 --h 768 --d 1 --l 7.5 --s 28

# prompt 2
masterpiece, best quality, 1boy, in business suit, standing at street, looking back --n (low quality, worst quality), bad anatomy,bad composition, poor, low effort --w 576 --h 832 --d 2 --l 5.5 --s 40
```

  `#` で始まる行はコメントになります。`--n` のように「ハイフン二個＋英小文字」の形でオプションを指定できます。以下が使用可能できます。

  * `--n` Negative prompt up to the next option.
  * `--w` Specifies the width of the generated image.
  * `--h` Specifies the height of the generated image.
  * `--d` Specifies the seed of the generated image.
  * `--l` Specifies the CFG scale of the generated image.
  * `--s` Specifies the number of steps in the generation.

  `( )` や `[ ]` などの重みづけも動作します。
>>>>>>> 95ae56bd
<|MERGE_RESOLUTION|>--- conflicted
+++ resolved
@@ -48,6 +48,7 @@
     - [Tips for SDXL training](#tips-for-sdxl-training-1)
     - [Format of Textual Inversion embeddings for SDXL](#format-of-textual-inversion-embeddings-for-sdxl)
     - [ControlNet-LLLite](#controlnet-lllite)
+    - [Sample image generation during training](#sample-image-generation-during-training-1)
   - [Change History](#change-history)
 
 
@@ -626,44 +627,31 @@
 
 ControlNet-LLLite, a novel method for ControlNet with SDXL, is added. See [documentation](./docs/train_lllite_README.md) for details.
 
+### Sample image generation during training
+  A prompt file might look like this, for example
+
+```
+# prompt 1
+masterpiece, best quality, (1girl), in white shirts, upper body, looking at viewer, simple background --n low quality, worst quality, bad anatomy,bad composition, poor, low effort --w 768 --h 768 --d 1 --l 7.5 --s 28
+
+# prompt 2
+masterpiece, best quality, 1boy, in business suit, standing at street, looking back --n (low quality, worst quality), bad anatomy,bad composition, poor, low effort --w 576 --h 832 --d 2 --l 5.5 --s 40
+```
+
+  Lines beginning with `#` are comments. You can specify options for the generated image with options like `--n` after the prompt. The following can be used.
+
+  * `--n` Negative prompt up to the next option.
+  * `--w` Specifies the width of the generated image.
+  * `--h` Specifies the height of the generated image.
+  * `--d` Specifies the seed of the generated image.
+  * `--l` Specifies the CFG scale of the generated image.
+  * `--s` Specifies the number of steps in the generation.
+
+  The prompt weighting such as `( )` and `[ ]` are working.
+
+
 ## Change History
-<<<<<<< HEAD
-* 2023/11/03 (v22.1.1)
-  - Implement headless support for tensorboard as proposed by @sammcj
-  - documentation: fix recommended parameter "train_unet_only" -> "network_train_unet_only" by @nylki
-  - Improved Environment Variable Handling for Enhanced Flexibility in TensorBoard Launch by @lcolok
-  - Add STARTUP_CMD env var and IPEXRUN support to gui.sh by @Disty0
-  - Fix VAE being applied (for LoRA training) by @rockerBOO
-
-* 2023/10/10 (v22.1.0)
-  - Remove support for torch 1 to align with kohya_ss sd-scripts code base.
-  - Add Intel ARC GPU support with IPEX support on Linux / WSL
-    - Users needs to set these manually:
-      * Mixed precision to BF16,
-      * Attention to SDPA,
-      * Optimizer to: AdamW (or any other non 8 bit one).
-    - Run setup with: `./setup.sh --use-ipex`
-    - Run the GUI with: `./gui.sh --use-ipex`
-  - Merging main branch of sd-scripts:
-    - `tag_images_by_wd_14_tagger.py` now supports Onnx. If you use Onnx, TensorFlow is not required anymore. [#864](https://github.com/kohya-ss/sd-scripts/pull/864) Thanks to Isotr0py!
-      - `--onnx` option is added. If you use Onnx, specify `--onnx` option.
-      - Please install Onnx and other required packages. 
-        1. Uninstall TensorFlow.
-        2. `pip install tensorboard==2.14.1` This is required for the specified version of protobuf.
-        3. `pip install protobuf==3.20.3` This is required for Onnx.
-        4. `pip install onnx==1.14.1`
-        5. `pip install onnxruntime-gpu==1.16.0` or `pip install onnxruntime==1.16.0`
-    - `--append_tags` option is added to `tag_images_by_wd_14_tagger.py`. This option appends the tags to the existing tags, instead of replacing them. [#858](https://github.com/kohya-ss/sd-scripts/pull/858) Thanks to a-l-e-x-d-s-9! 
-    - [OFT](https://oft.wyliu.com/) is now supported.
-      - You can use `networks.oft` for the network module in `sdxl_train_network.py`.  The usage is the same as `networks.lora`. Some options are not supported.
-      - `sdxl_gen_img.py` also supports OFT as `--network_module`. 
-      - OFT only supports SDXL currently. Because current OFT tweaks Q/K/V and O in the transformer, and SD1/2 have extremely fewer transformers than SDXL.
-      - The implementation is heavily based on laksjdjf's [OFT implementation](https://github.com/laksjdjf/sd-trainer/blob/dev/networks/lora_modules.py). Thanks to laksjdjf!
-    - Other bug fixes and improvements.
-=======
-
-### Nov 5, 2023 / 2023/11/5
-
+* 2023/11/03 (v22.2.0)
 - `sdxl_train.py` now supports different learning rates for each Text Encoder.
   - Example:
     - `--learning_rate 1e-6`: train U-Net only
@@ -685,94 +673,3 @@
 - PagedAdamW32bit optimizer is supported. Specify `--optimizer_type=PagedAdamW32bit`. Thanks to xzuyn! PR [#900](https://github.com/kohya-ss/sd-scripts/pull/900)
 - Other bug fixes and improvements.
 
-- `sdxl_train.py` で、二つのText Encoderそれぞれに独立した学習率が指定できるようになりました。サンプルは上の英語版を参照してください。
-- `train_db.py` および `fine_tune.py` で Text Encoder に別の学習率を指定できるようになりました。`--learning_rate_te` オプションで指定してください。
-  - `fine_tune.py` で Text Encoder を学習するには `--train_text_encoder` オプションをあわせて指定してください。`train_db.py` はデフォルトで学習します。
-- `sdxl_train.py` で block lr を指定すると Text Encoder が学習されない不具合を修正しました。
-- Debiased Estimation loss が各学習スクリプトに追加されました。sdbsd 氏に感謝します。
-  - `--debiased_estimation_loss` を指定すると有効になります。詳細は PR [#889](https://github.com/kohya-ss/sd-scripts/pull/889) を参照してください。
-- `train_network.py` と `sdxl_train_network.py` でText Encoderの学習が改善されました。KohakuBlueleaf 氏に感謝します。 PR [#895](https://github.com/kohya-ss/sd-scripts/pull/895)
-- 各学習スクリプトで移動平均のlossがプログレスバーに表示されるようになりました。shirayu 氏に感謝します。 PR [#899](https://github.com/kohya-ss/sd-scripts/pull/899)
-- PagedAdamW32bit オプティマイザがサポートされました。`--optimizer_type=PagedAdamW32bit` と指定してください。xzuyn 氏に感謝します。 PR [#900](https://github.com/kohya-ss/sd-scripts/pull/900)
-- その他のバグ修正と改善。
-
-
-Please read [Releases](https://github.com/kohya-ss/sd-scripts/releases) for recent updates.
-最近の更新情報は [Release](https://github.com/kohya-ss/sd-scripts/releases) をご覧ください。
-
-### Naming of LoRA
-
-The LoRA supported by `train_network.py` has been named to avoid confusion. The documentation has been updated. The following are the names of LoRA types in this repository.
-
-1. __LoRA-LierLa__ : (LoRA for __Li__ n __e__ a __r__  __La__ yers)
-
-    LoRA for Linear layers and Conv2d layers with 1x1 kernel
-
-2. __LoRA-C3Lier__ : (LoRA for __C__ olutional layers with __3__ x3 Kernel and  __Li__ n __e__ a __r__ layers)
-
-    In addition to 1., LoRA for Conv2d layers with 3x3 kernel 
-    
-LoRA-LierLa is the default LoRA type for `train_network.py` (without `conv_dim` network arg). LoRA-LierLa can be used with [our extension](https://github.com/kohya-ss/sd-webui-additional-networks) for AUTOMATIC1111's Web UI, or with the built-in LoRA feature of the Web UI.
-
-To use LoRA-C3Lier with Web UI, please use our extension.
-
-### LoRAの名称について
-
-`train_network.py` がサポートするLoRAについて、混乱を避けるため名前を付けました。ドキュメントは更新済みです。以下は当リポジトリ内の独自の名称です。
-
-1. __LoRA-LierLa__ : (LoRA for __Li__ n __e__ a __r__  __La__ yers、リエラと読みます)
-
-    Linear 層およびカーネルサイズ 1x1 の Conv2d 層に適用されるLoRA
-
-2. __LoRA-C3Lier__ : (LoRA for __C__ olutional layers with __3__ x3 Kernel and  __Li__ n __e__ a __r__ layers、セリアと読みます)
-
-    1.に加え、カーネルサイズ 3x3 の Conv2d 層に適用されるLoRA
-
-LoRA-LierLa は[Web UI向け拡張](https://github.com/kohya-ss/sd-webui-additional-networks)、またはAUTOMATIC1111氏のWeb UIのLoRA機能で使用することができます。
-
-LoRA-C3Lierを使いWeb UIで生成するには拡張を使用してください。
-
-## Sample image generation during training
-  A prompt file might look like this, for example
-
-```
-# prompt 1
-masterpiece, best quality, (1girl), in white shirts, upper body, looking at viewer, simple background --n low quality, worst quality, bad anatomy,bad composition, poor, low effort --w 768 --h 768 --d 1 --l 7.5 --s 28
-
-# prompt 2
-masterpiece, best quality, 1boy, in business suit, standing at street, looking back --n (low quality, worst quality), bad anatomy,bad composition, poor, low effort --w 576 --h 832 --d 2 --l 5.5 --s 40
-```
-
-  Lines beginning with `#` are comments. You can specify options for the generated image with options like `--n` after the prompt. The following can be used.
-
-  * `--n` Negative prompt up to the next option.
-  * `--w` Specifies the width of the generated image.
-  * `--h` Specifies the height of the generated image.
-  * `--d` Specifies the seed of the generated image.
-  * `--l` Specifies the CFG scale of the generated image.
-  * `--s` Specifies the number of steps in the generation.
-
-  The prompt weighting such as `( )` and `[ ]` are working.
-
-## サンプル画像生成
-プロンプトファイルは例えば以下のようになります。
-
-```
-# prompt 1
-masterpiece, best quality, (1girl), in white shirts, upper body, looking at viewer, simple background --n low quality, worst quality, bad anatomy,bad composition, poor, low effort --w 768 --h 768 --d 1 --l 7.5 --s 28
-
-# prompt 2
-masterpiece, best quality, 1boy, in business suit, standing at street, looking back --n (low quality, worst quality), bad anatomy,bad composition, poor, low effort --w 576 --h 832 --d 2 --l 5.5 --s 40
-```
-
-  `#` で始まる行はコメントになります。`--n` のように「ハイフン二個＋英小文字」の形でオプションを指定できます。以下が使用可能できます。
-
-  * `--n` Negative prompt up to the next option.
-  * `--w` Specifies the width of the generated image.
-  * `--h` Specifies the height of the generated image.
-  * `--d` Specifies the seed of the generated image.
-  * `--l` Specifies the CFG scale of the generated image.
-  * `--s` Specifies the number of steps in the generation.
-
-  `( )` や `[ ]` などの重みづけも動作します。
->>>>>>> 95ae56bd
