--- conflicted
+++ resolved
@@ -176,15 +176,12 @@
 
 ## Change History
 
-<<<<<<< HEAD
-* 2023/03/05 (v21.2.0):
+* 2023/03/11 (v21.2.2):
     - Add support for LoRA LoHa type. See https://github.com/KohakuBlueleaf/LyCORIS for more detais.
-=======
 * 2023/03/10 (v21.2.1):
     - Update to latest sd-script code
     - Add support for SVD based LoRA merge
 * 2023/03/09 (v21.2.0):
->>>>>>> a65555ea
     - Fix issue https://github.com/bmaltais/kohya_ss/issues/335
     - Add option to print LoRA trainer command without executing it
     - Add support for samples during trainin via a new `Sample images config` accordion in the `Training parameters` tab.
