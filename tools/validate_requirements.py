--- conflicted
+++ resolved
@@ -2,7 +2,6 @@
 import sys
 import pkg_resources
 import argparse
-<<<<<<< HEAD
 import shutil
 import logging
 import time
@@ -58,11 +57,9 @@
     except Exception as e:
         log.error(f'Could not load torch: {e}')
         exit(1)
-=======
 from packaging.requirements import Requirement
 from packaging.markers import default_environment
 import re
->>>>>>> 5ebc697b
 
 # Parse command line arguments
 parser = argparse.ArgumentParser(description="Validate that requirements are satisfied.")
