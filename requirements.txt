accelerate==0.25.0
# albumentations==1.3.0
aiofiles==23.2.1
altair==4.2.2
dadaptation==3.1
diffusers[torch]==0.25.0
easygui==0.98.3
einops==0.6.1
fairscale==0.4.13
ftfy==6.1.1
gradio==3.50.2
huggingface-hub==0.20.1
# for loading Diffusers' SDXL
invisible-watermark==0.2.0
lion-pytorch==0.0.6
lycoris_lora==2.0.2
# for BLIP captioning
# requests==2.28.2
# timm==0.6.12
# fairscale==0.4.13
# for WD14 captioning (tensorflow)
# tensorflow==2.14.0
# for WD14 captioning (onnx)
omegaconf==2.3.0
onnx==1.14.1
onnxruntime-gpu==1.16.0
# onnxruntime==1.16.0
# this is for onnx:
# tensorboard==2.14.1
protobuf==3.20.3
# open clip for SDXL
open-clip-torch==2.20.0
<<<<<<< HEAD
opencv-python==4.7.0.68
prodigyopt==1.0
pytorch-lightning==1.9.0
rich==13.4.1
safetensors==0.4.2
timm==0.6.12
tk==0.1.0
toml==0.10.2
transformers==4.36.2
voluptuous==0.13.1
wandb==0.15.11
scipy==1.11.4
=======
# For logging
rich==13.7.0
>>>>>>> 806a6237
# for kohya_ss library
-e . # no_verify leave this to specify not checking this a verification stage<|MERGE_RESOLUTION|>--- conflicted
+++ resolved
@@ -30,7 +30,6 @@
 protobuf==3.20.3
 # open clip for SDXL
 open-clip-torch==2.20.0
-<<<<<<< HEAD
 opencv-python==4.7.0.68
 prodigyopt==1.0
 pytorch-lightning==1.9.0
@@ -43,9 +42,7 @@
 voluptuous==0.13.1
 wandb==0.15.11
 scipy==1.11.4
-=======
 # For logging
 rich==13.7.0
->>>>>>> 806a6237
 # for kohya_ss library
 -e . # no_verify leave this to specify not checking this a verification stage