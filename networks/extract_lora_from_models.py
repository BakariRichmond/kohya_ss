--- conflicted
+++ resolved
@@ -12,15 +12,8 @@
 from library import sai_model_spec, model_util, sdxl_model_util
 import lora
 
-<<<<<<< HEAD
 # CLAMP_QUANTILE = 1
 # MIN_DIFF = 1e-2
-=======
-
-CLAMP_QUANTILE = 0.99
-MIN_DIFF = 1e-1
-
->>>>>>> 49c24285
 
 def save_to_file(file_name, model, state_dict, dtype):
     if dtype is not None:
