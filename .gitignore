# Kohya_SS Specifics
cudnn_windows
.vscode
wd14_tagger_model
.DS_Store
locon
gui-user.bat
gui-user.ps1
<<<<<<< HEAD
*.whl*
.idea

# Byte-compiled / optimized / DLL files
__pycache__/
*.py[cod]
*$py.class

# C extensions
*.so

# Distribution / packaging
.Python
build/
develop-eggs/
dist/
downloads/
eggs/
.eggs/
lib/
lib64/
parts/
sdist/
var/
wheels/
share/python-wheels/
*.egg-info/
.installed.cfg
*.egg
MANIFEST

# PyInstaller
#  Usually these files are written by a python script from a template
#  before PyInstaller builds the exe, so as to inject date/other infos into it.
*.manifest
*.spec

# Installer logs
pip-log.txt
pip-delete-this-directory.txt

# Unit test / coverage reports
htmlcov/
.tox/
.nox/
.coverage
.coverage.*
.cache
nosetests.xml
coverage.xml
*.cover
*.py,cover
.hypothesis/
.pytest_cache/
cover/

# Translations
*.mo
*.pot

# Django stuff:
*.log
local_settings.py
db.sqlite3
db.sqlite3-journal

# Flask stuff:
instance/
.webassets-cache

# Scrapy stuff:
.scrapy

# Sphinx documentation
docs/_build/

# PyBuilder
.pybuilder/
target/

# Jupyter Notebook
.ipynb_checkpoints

# IPython
profile_default/
ipython_config.py

# pyenv
#   For a library or package, you might want to ignore these files since the code is
#   intended to run in multiple environments; otherwise, check them in:
# .python-version

# pipenv
#   According to pypa/pipenv#598, it is recommended to include Pipfile.lock in version control.
#   However, in case of collaboration, if having platform-specific dependencies or dependencies
#   having no cross-platform support, pipenv may install dependencies that don't work, or not
#   install all needed dependencies.
#Pipfile.lock

# poetry
#   Similar to Pipfile.lock, it is generally recommended to include poetry.lock in version control.
#   This is especially recommended for binary packages to ensure reproducibility, and is more
#   commonly ignored for libraries.
#   https://python-poetry.org/docs/basic-usage/#commit-your-poetrylock-file-to-version-control
#poetry.lock

# pdm
#   Similar to Pipfile.lock, it is generally recommended to include pdm.lock in version control.
#pdm.lock
#   pdm stores project-wide configurations in .pdm.toml, but it is recommended to not include it
#   in version control.
#   https://pdm.fming.dev/#use-with-ide
.pdm.toml

# PEP 582; used by e.g. github.com/David-OConnor/pyflow and github.com/pdm-project/pdm
__pypackages__/

# Celery stuff
celerybeat-schedule
celerybeat.pid

# SageMath parsed files
*.sage.py

# Environments
.env
.venv
env/
venv/
ENV/
env.bak/
venv.bak/

# Spyder project settings
.spyderproject
.spyproject

# Rope project settings
.ropeproject

# mkdocs documentation
/site

# mypy
.mypy_cache/
.dmypy.json
dmypy.json

# Pyre type checker
.pyre/

# pytype static type analyzer
.pytype/

# Cython debug symbols
cython_debug/

# Covers JetBrains IDEs: IntelliJ, RubyMine, PhpStorm, AppCode, PyCharm, CLion, Android Studio, WebStorm and Rider
# Reference: https://intellij-support.jetbrains.com/hc/en-us/articles/206544839

# User-specific stuff
.idea/**/workspace.xml
.idea/**/tasks.xml
.idea/**/usage.statistics.xml
.idea/**/dictionaries
.idea/**/shelf

# AWS User-specific
.idea/**/aws.xml

# Generated files
.idea/**/contentModel.xml

# Sensitive or high-churn files
.idea/**/dataSources/
.idea/**/dataSources.ids
.idea/**/dataSources.local.xml
.idea/**/sqlDataSources.xml
.idea/**/dynamic.xml
.idea/**/uiDesigner.xml
.idea/**/dbnavigator.xml

# Gradle
.idea/**/gradle.xml
.idea/**/libraries

# Gradle and Maven with auto-import
# When using Gradle or Maven with auto-import, you should exclude module files,
# since they will be recreated, and may cause churn.  Uncomment if using
# auto-import.
# .idea/artifacts
# .idea/compiler.xml
# .idea/jarRepositories.xml
# .idea/modules.xml
# .idea/*.iml
# .idea/modules
# *.iml
# *.ipr

# CMake
cmake-build-*/

# Mongo Explorer plugin
.idea/**/mongoSettings.xml

# File-based project format
*.iws

# IntelliJ
out/

# mpeltonen/sbt-idea plugin
.idea_modules/

# JIRA plugin
atlassian-ide-plugin.xml

# Cursive Clojure plugin
.idea/replstate.xml

# SonarLint plugin
.idea/sonarlint/

# Crashlytics plugin (for Android Studio and IntelliJ)
com_crashlytics_export_strings.xml
crashlytics.properties
crashlytics-build.properties
fabric.properties

# Editor-based Rest Client
.idea/httpRequests

# Android studio 3.1+ serialized cache file
.idea/caches/build_file_checksums.ser
=======
library/__init__.py
>>>>>>> 7c232c09
<|MERGE_RESOLUTION|>--- conflicted
+++ resolved
@@ -6,7 +6,6 @@
 locon
 gui-user.bat
 gui-user.ps1
-<<<<<<< HEAD
 *.whl*
 .idea
 
@@ -241,6 +240,4 @@
 
 # Android studio 3.1+ serialized cache file
 .idea/caches/build_file_checksums.ser
-=======
-library/__init__.py
->>>>>>> 7c232c09
+library/__init__.py