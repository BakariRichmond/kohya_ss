# common functions for training

import argparse
import ast
import asyncio
import datetime
import importlib
import json
import logging
import pathlib
import re
import shutil
import time
from typing import (
    Dict,
    List,
    NamedTuple,
    Optional,
    Sequence,
    Tuple,
    Union,
)
from accelerate import Accelerator, InitProcessGroupKwargs, DistributedDataParallelKwargs, PartialState
import glob
import math
import os
import random
import hashlib
import subprocess
from io import BytesIO
import toml

from tqdm import tqdm

import torch
from library.device_utils import init_ipex, clean_memory_on_device

init_ipex()

from torch.nn.parallel import DistributedDataParallel as DDP
from torch.optim import Optimizer
from torchvision import transforms
from transformers import CLIPTokenizer, CLIPTextModel, CLIPTextModelWithProjection
import transformers
from diffusers.optimization import SchedulerType, TYPE_TO_SCHEDULER_FUNCTION
from diffusers import (
    StableDiffusionPipeline,
    DDPMScheduler,
    EulerAncestralDiscreteScheduler,
    DPMSolverMultistepScheduler,
    DPMSolverSinglestepScheduler,
    LMSDiscreteScheduler,
    PNDMScheduler,
    DDIMScheduler,
    EulerDiscreteScheduler,
    HeunDiscreteScheduler,
    KDPM2DiscreteScheduler,
    KDPM2AncestralDiscreteScheduler,
    AutoencoderKL,
)
from library import custom_train_functions
from library.original_unet import UNet2DConditionModel
from huggingface_hub import hf_hub_download
import numpy as np
from PIL import Image
import cv2
import safetensors.torch
from library.lpw_stable_diffusion import StableDiffusionLongPromptWeightingPipeline
import library.model_util as model_util
import library.huggingface_util as huggingface_util
import library.sai_model_spec as sai_model_spec
from library.utils import setup_logging

setup_logging()
import logging

logger = logging.getLogger(__name__)
# from library.attention_processors import FlashAttnProcessor
# from library.hypernetwork import replace_attentions_for_hypernetwork
from library.original_unet import UNet2DConditionModel

# Tokenizer: checkpointから読み込むのではなくあらかじめ提供されているものを使う
TOKENIZER_PATH = "openai/clip-vit-large-patch14"
V2_STABLE_DIFFUSION_PATH = "stabilityai/stable-diffusion-2"  # ここからtokenizerだけ使う v2とv2.1はtokenizer仕様は同じ

HIGH_VRAM = False

# checkpointファイル名
EPOCH_STATE_NAME = "{}-{:06d}-state"
EPOCH_FILE_NAME = "{}-{:06d}"
EPOCH_DIFFUSERS_DIR_NAME = "{}-{:06d}"
LAST_STATE_NAME = "{}-state"
DEFAULT_EPOCH_NAME = "epoch"
DEFAULT_LAST_OUTPUT_NAME = "last"

DEFAULT_STEP_NAME = "at"
STEP_STATE_NAME = "{}-step{:08d}-state"
STEP_FILE_NAME = "{}-step{:08d}"
STEP_DIFFUSERS_DIR_NAME = "{}-step{:08d}"

# region dataset

IMAGE_EXTENSIONS = [".png", ".jpg", ".jpeg", ".webp", ".bmp", ".PNG", ".JPG", ".JPEG", ".WEBP", ".BMP"]

try:
    import pillow_avif

    IMAGE_EXTENSIONS.extend([".avif", ".AVIF"])
except:
    pass

# JPEG-XL on Linux
try:
    from jxlpy import JXLImagePlugin

    IMAGE_EXTENSIONS.extend([".jxl", ".JXL"])
except:
    pass

# JPEG-XL on Windows
try:
    import pillow_jxl

    IMAGE_EXTENSIONS.extend([".jxl", ".JXL"])
except:
    pass

IMAGE_TRANSFORMS = transforms.Compose(
    [
        transforms.ToTensor(),
        transforms.Normalize([0.5], [0.5]),
    ]
)

TEXT_ENCODER_OUTPUTS_CACHE_SUFFIX = "_te_outputs.npz"


class ImageInfo:
    def __init__(self, image_key: str, num_repeats: int, caption: str, is_reg: bool, absolute_path: str) -> None:
        self.image_key: str = image_key
        self.num_repeats: int = num_repeats
        self.caption: str = caption
        self.is_reg: bool = is_reg
        self.absolute_path: str = absolute_path
        self.image_size: Tuple[int, int] = None
        self.resized_size: Tuple[int, int] = None
        self.bucket_reso: Tuple[int, int] = None
        self.latents: torch.Tensor = None
        self.latents_flipped: torch.Tensor = None
        self.latents_npz: str = None
        self.latents_original_size: Tuple[int, int] = None  # original image size, not latents size
        self.latents_crop_ltrb: Tuple[int, int] = None  # crop left top right bottom in original pixel size, not latents size
        self.cond_img_path: str = None
        self.image: Optional[Image.Image] = None  # optional, original PIL Image
        # SDXL, optional
        self.text_encoder_outputs_npz: Optional[str] = None
        self.text_encoder_outputs1: Optional[torch.Tensor] = None
        self.text_encoder_outputs2: Optional[torch.Tensor] = None
        self.text_encoder_pool2: Optional[torch.Tensor] = None


class BucketManager:
    def __init__(self, no_upscale, max_reso, min_size, max_size, reso_steps) -> None:
        if max_size is not None:
            if max_reso is not None:
                assert max_size >= max_reso[0], "the max_size should be larger than the width of max_reso"
                assert max_size >= max_reso[1], "the max_size should be larger than the height of max_reso"
            if min_size is not None:
                assert max_size >= min_size, "the max_size should be larger than the min_size"

        self.no_upscale = no_upscale
        if max_reso is None:
            self.max_reso = None
            self.max_area = None
        else:
            self.max_reso = max_reso
            self.max_area = max_reso[0] * max_reso[1]
        self.min_size = min_size
        self.max_size = max_size
        self.reso_steps = reso_steps

        self.resos = []
        self.reso_to_id = {}
        self.buckets = []  # 前処理時は (image_key, image, original size, crop left/top)、学習時は image_key

    def add_image(self, reso, image_or_info):
        bucket_id = self.reso_to_id[reso]
        self.buckets[bucket_id].append(image_or_info)

    def shuffle(self):
        for bucket in self.buckets:
            random.shuffle(bucket)

    def sort(self):
        # 解像度順にソートする（表示時、メタデータ格納時の見栄えをよくするためだけ）。bucketsも入れ替えてreso_to_idも振り直す
        sorted_resos = self.resos.copy()
        sorted_resos.sort()

        sorted_buckets = []
        sorted_reso_to_id = {}
        for i, reso in enumerate(sorted_resos):
            bucket_id = self.reso_to_id[reso]
            sorted_buckets.append(self.buckets[bucket_id])
            sorted_reso_to_id[reso] = i

        self.resos = sorted_resos
        self.buckets = sorted_buckets
        self.reso_to_id = sorted_reso_to_id

    def make_buckets(self):
        resos = model_util.make_bucket_resolutions(self.max_reso, self.min_size, self.max_size, self.reso_steps)
        self.set_predefined_resos(resos)

    def set_predefined_resos(self, resos):
        # 規定サイズから選ぶ場合の解像度、aspect ratioの情報を格納しておく
        self.predefined_resos = resos.copy()
        self.predefined_resos_set = set(resos)
        self.predefined_aspect_ratios = np.array([w / h for w, h in resos])

    def add_if_new_reso(self, reso):
        if reso not in self.reso_to_id:
            bucket_id = len(self.resos)
            self.reso_to_id[reso] = bucket_id
            self.resos.append(reso)
            self.buckets.append([])
            # logger.info(reso, bucket_id, len(self.buckets))

    def round_to_steps(self, x):
        x = int(x + 0.5)
        return x - x % self.reso_steps

    def select_bucket(self, image_width, image_height):
        aspect_ratio = image_width / image_height
        if not self.no_upscale:
            # 拡大および縮小を行う
            # 同じaspect ratioがあるかもしれないので（fine tuningで、no_upscale=Trueで前処理した場合）、解像度が同じものを優先する
            reso = (image_width, image_height)
            if reso in self.predefined_resos_set:
                pass
            else:
                ar_errors = self.predefined_aspect_ratios - aspect_ratio
                predefined_bucket_id = np.abs(ar_errors).argmin()  # 当該解像度以外でaspect ratio errorが最も少ないもの
                reso = self.predefined_resos[predefined_bucket_id]

            ar_reso = reso[0] / reso[1]
            if aspect_ratio > ar_reso:  # 横が長い→縦を合わせる
                scale = reso[1] / image_height
            else:
                scale = reso[0] / image_width

            resized_size = (int(image_width * scale + 0.5), int(image_height * scale + 0.5))
            # logger.info(f"use predef, {image_width}, {image_height}, {reso}, {resized_size}")
        else:
            # 縮小のみを行う
            if image_width * image_height > self.max_area:
                # 画像が大きすぎるのでアスペクト比を保ったまま縮小することを前提にbucketを決める
                resized_width = math.sqrt(self.max_area * aspect_ratio)
                resized_height = self.max_area / resized_width
                assert abs(resized_width / resized_height - aspect_ratio) < 1e-2, "aspect is illegal"

                # リサイズ後の短辺または長辺をreso_steps単位にする：aspect ratioの差が少ないほうを選ぶ
                # 元のbucketingと同じロジック
                b_width_rounded = self.round_to_steps(resized_width)
                b_height_in_wr = self.round_to_steps(b_width_rounded / aspect_ratio)
                ar_width_rounded = b_width_rounded / b_height_in_wr

                b_height_rounded = self.round_to_steps(resized_height)
                b_width_in_hr = self.round_to_steps(b_height_rounded * aspect_ratio)
                ar_height_rounded = b_width_in_hr / b_height_rounded

                # logger.info(b_width_rounded, b_height_in_wr, ar_width_rounded)
                # logger.info(b_width_in_hr, b_height_rounded, ar_height_rounded)

                if abs(ar_width_rounded - aspect_ratio) < abs(ar_height_rounded - aspect_ratio):
                    resized_size = (b_width_rounded, int(b_width_rounded / aspect_ratio + 0.5))
                else:
                    resized_size = (int(b_height_rounded * aspect_ratio + 0.5), b_height_rounded)
                # logger.info(resized_size)
            else:
                resized_size = (image_width, image_height)  # リサイズは不要

            # 画像のサイズ未満をbucketのサイズとする（paddingせずにcroppingする）
            bucket_width = resized_size[0] - resized_size[0] % self.reso_steps
            bucket_height = resized_size[1] - resized_size[1] % self.reso_steps
            # logger.info(f"use arbitrary {image_width}, {image_height}, {resized_size}, {bucket_width}, {bucket_height}")

            reso = (bucket_width, bucket_height)

        self.add_if_new_reso(reso)

        ar_error = (reso[0] / reso[1]) - aspect_ratio
        return reso, resized_size, ar_error

    @staticmethod
    def get_crop_ltrb(bucket_reso: Tuple[int, int], image_size: Tuple[int, int]):
        # Stability AIの前処理に合わせてcrop left/topを計算する。crop rightはflipのaugmentationのために求める
        # Calculate crop left/top according to the preprocessing of Stability AI. Crop right is calculated for flip augmentation.

        bucket_ar = bucket_reso[0] / bucket_reso[1]
        image_ar = image_size[0] / image_size[1]
        if bucket_ar > image_ar:
            # bucketのほうが横長→縦を合わせる
            resized_width = bucket_reso[1] * image_ar
            resized_height = bucket_reso[1]
        else:
            resized_width = bucket_reso[0]
            resized_height = bucket_reso[0] / image_ar
        crop_left = (bucket_reso[0] - resized_width) // 2
        crop_top = (bucket_reso[1] - resized_height) // 2
        crop_right = crop_left + resized_width
        crop_bottom = crop_top + resized_height
        return crop_left, crop_top, crop_right, crop_bottom


class BucketBatchIndex(NamedTuple):
    bucket_index: int
    bucket_batch_size: int
    batch_index: int


class AugHelper:
    # albumentationsへの依存をなくしたがとりあえず同じinterfaceを持たせる

    def __init__(self):
        pass

    def color_aug(self, image: np.ndarray):
        # self.color_aug_method = albu.OneOf(
        #     [
        #         albu.HueSaturationValue(8, 0, 0, p=0.5),
        #         albu.RandomGamma((95, 105), p=0.5),
        #     ],
        #     p=0.33,
        # )
        hue_shift_limit = 8

        # remove dependency to albumentations
        if random.random() <= 0.33:
            if random.random() > 0.5:
                # hue shift
                hsv_img = cv2.cvtColor(image, cv2.COLOR_BGR2HSV)
                hue_shift = random.uniform(-hue_shift_limit, hue_shift_limit)
                if hue_shift < 0:
                    hue_shift = 180 + hue_shift
                hsv_img[:, :, 0] = (hsv_img[:, :, 0] + hue_shift) % 180
                image = cv2.cvtColor(hsv_img, cv2.COLOR_HSV2BGR)
            else:
                # random gamma
                gamma = random.uniform(0.95, 1.05)
                image = np.clip(image**gamma, 0, 255).astype(np.uint8)

        return {"image": image}

    def get_augmentor(self, use_color_aug: bool):  # -> Optional[Callable[[np.ndarray], Dict[str, np.ndarray]]]:
        return self.color_aug if use_color_aug else None


class BaseSubset:
    def __init__(
        self,
        image_dir: Optional[str],
        num_repeats: int,
        shuffle_caption: bool,
        caption_separator: str,
        keep_tokens: int,
        keep_tokens_separator: str,
        color_aug: bool,
        flip_aug: bool,
        face_crop_aug_range: Optional[Tuple[float, float]],
        random_crop: bool,
        caption_dropout_rate: float,
        caption_dropout_every_n_epochs: int,
        caption_tag_dropout_rate: float,
        caption_prefix: Optional[str],
        caption_suffix: Optional[str],
        token_warmup_min: int,
        token_warmup_step: Union[float, int],
    ) -> None:
        self.image_dir = image_dir
        self.num_repeats = num_repeats
        self.shuffle_caption = shuffle_caption
        self.caption_separator = caption_separator
        self.keep_tokens = keep_tokens
        self.keep_tokens_separator = keep_tokens_separator
        self.color_aug = color_aug
        self.flip_aug = flip_aug
        self.face_crop_aug_range = face_crop_aug_range
        self.random_crop = random_crop
        self.caption_dropout_rate = caption_dropout_rate
        self.caption_dropout_every_n_epochs = caption_dropout_every_n_epochs
        self.caption_tag_dropout_rate = caption_tag_dropout_rate
        self.caption_prefix = caption_prefix
        self.caption_suffix = caption_suffix

        self.token_warmup_min = token_warmup_min  # step=0におけるタグの数
        self.token_warmup_step = token_warmup_step  # N（N<1ならN*max_train_steps）ステップ目でタグの数が最大になる

        self.img_count = 0


class DreamBoothSubset(BaseSubset):
    def __init__(
        self,
        image_dir: str,
        is_reg: bool,
        class_tokens: Optional[str],
        caption_extension: str,
        num_repeats,
        shuffle_caption,
        caption_separator: str,
        keep_tokens,
        keep_tokens_separator,
        color_aug,
        flip_aug,
        face_crop_aug_range,
        random_crop,
        caption_dropout_rate,
        caption_dropout_every_n_epochs,
        caption_tag_dropout_rate,
        caption_prefix,
        caption_suffix,
        token_warmup_min,
        token_warmup_step,
    ) -> None:
        assert image_dir is not None, "image_dir must be specified / image_dirは指定が必須です"

        super().__init__(
            image_dir,
            num_repeats,
            shuffle_caption,
            caption_separator,
            keep_tokens,
            keep_tokens_separator,
            color_aug,
            flip_aug,
            face_crop_aug_range,
            random_crop,
            caption_dropout_rate,
            caption_dropout_every_n_epochs,
            caption_tag_dropout_rate,
            caption_prefix,
            caption_suffix,
            token_warmup_min,
            token_warmup_step,
        )

        self.is_reg = is_reg
        self.class_tokens = class_tokens
        self.caption_extension = caption_extension
        if self.caption_extension and not self.caption_extension.startswith("."):
            self.caption_extension = "." + self.caption_extension

    def __eq__(self, other) -> bool:
        if not isinstance(other, DreamBoothSubset):
            return NotImplemented
        return self.image_dir == other.image_dir


class FineTuningSubset(BaseSubset):
    def __init__(
        self,
        image_dir,
        metadata_file: str,
        num_repeats,
        shuffle_caption,
        caption_separator,
        keep_tokens,
        keep_tokens_separator,
        color_aug,
        flip_aug,
        face_crop_aug_range,
        random_crop,
        caption_dropout_rate,
        caption_dropout_every_n_epochs,
        caption_tag_dropout_rate,
        caption_prefix,
        caption_suffix,
        token_warmup_min,
        token_warmup_step,
    ) -> None:
        assert metadata_file is not None, "metadata_file must be specified / metadata_fileは指定が必須です"

        super().__init__(
            image_dir,
            num_repeats,
            shuffle_caption,
            caption_separator,
            keep_tokens,
            keep_tokens_separator,
            color_aug,
            flip_aug,
            face_crop_aug_range,
            random_crop,
            caption_dropout_rate,
            caption_dropout_every_n_epochs,
            caption_tag_dropout_rate,
            caption_prefix,
            caption_suffix,
            token_warmup_min,
            token_warmup_step,
        )

        self.metadata_file = metadata_file

    def __eq__(self, other) -> bool:
        if not isinstance(other, FineTuningSubset):
            return NotImplemented
        return self.metadata_file == other.metadata_file


class ControlNetSubset(BaseSubset):
    def __init__(
        self,
        image_dir: str,
        conditioning_data_dir: str,
        caption_extension: str,
        num_repeats,
        shuffle_caption,
        caption_separator,
        keep_tokens,
        keep_tokens_separator,
        color_aug,
        flip_aug,
        face_crop_aug_range,
        random_crop,
        caption_dropout_rate,
        caption_dropout_every_n_epochs,
        caption_tag_dropout_rate,
        caption_prefix,
        caption_suffix,
        token_warmup_min,
        token_warmup_step,
    ) -> None:
        assert image_dir is not None, "image_dir must be specified / image_dirは指定が必須です"

        super().__init__(
            image_dir,
            num_repeats,
            shuffle_caption,
            caption_separator,
            keep_tokens,
            keep_tokens_separator,
            color_aug,
            flip_aug,
            face_crop_aug_range,
            random_crop,
            caption_dropout_rate,
            caption_dropout_every_n_epochs,
            caption_tag_dropout_rate,
            caption_prefix,
            caption_suffix,
            token_warmup_min,
            token_warmup_step,
        )

        self.conditioning_data_dir = conditioning_data_dir
        self.caption_extension = caption_extension
        if self.caption_extension and not self.caption_extension.startswith("."):
            self.caption_extension = "." + self.caption_extension

    def __eq__(self, other) -> bool:
        if not isinstance(other, ControlNetSubset):
            return NotImplemented
        return self.image_dir == other.image_dir and self.conditioning_data_dir == other.conditioning_data_dir


class BaseDataset(torch.utils.data.Dataset):
    def __init__(
        self,
        tokenizer: Union[CLIPTokenizer, List[CLIPTokenizer]],
        max_token_length: int,
        resolution: Optional[Tuple[int, int]],
        network_multiplier: float,
        debug_dataset: bool,
    ) -> None:
        super().__init__()

        self.tokenizers = tokenizer if isinstance(tokenizer, list) else [tokenizer]

        self.max_token_length = max_token_length
        # width/height is used when enable_bucket==False
        self.width, self.height = (None, None) if resolution is None else resolution
        self.network_multiplier = network_multiplier
        self.debug_dataset = debug_dataset

        self.subsets: List[Union[DreamBoothSubset, FineTuningSubset]] = []

        self.token_padding_disabled = False
        self.tag_frequency = {}
        self.XTI_layers = None
        self.token_strings = None

        self.enable_bucket = False
        self.bucket_manager: BucketManager = None  # not initialized
        self.min_bucket_reso = None
        self.max_bucket_reso = None
        self.bucket_reso_steps = None
        self.bucket_no_upscale = None
        self.bucket_info = None  # for metadata

        self.tokenizer_max_length = self.tokenizers[0].model_max_length if max_token_length is None else max_token_length + 2

        self.current_epoch: int = 0  # インスタンスがepochごとに新しく作られるようなので外側から渡さないとダメ

        self.current_step: int = 0
        self.max_train_steps: int = 0
        self.seed: int = 0

        # augmentation
        self.aug_helper = AugHelper()

        self.image_transforms = IMAGE_TRANSFORMS

        self.image_data: Dict[str, ImageInfo] = {}
        self.image_to_subset: Dict[str, Union[DreamBoothSubset, FineTuningSubset]] = {}

        self.replacements = {}

        # caching
        self.caching_mode = None  # None, 'latents', 'text'

    def set_seed(self, seed):
        self.seed = seed

    def set_caching_mode(self, mode):
        self.caching_mode = mode

    def set_current_epoch(self, epoch):
        if not self.current_epoch == epoch:  # epochが切り替わったらバケツをシャッフルする
            self.shuffle_buckets()
        self.current_epoch = epoch

    def set_current_step(self, step):
        self.current_step = step

    def set_max_train_steps(self, max_train_steps):
        self.max_train_steps = max_train_steps

    def set_tag_frequency(self, dir_name, captions):
        frequency_for_dir = self.tag_frequency.get(dir_name, {})
        self.tag_frequency[dir_name] = frequency_for_dir
        for caption in captions:
            for tag in caption.split(","):
                tag = tag.strip()
                if tag:
                    tag = tag.lower()
                    frequency = frequency_for_dir.get(tag, 0)
                    frequency_for_dir[tag] = frequency + 1

    def disable_token_padding(self):
        self.token_padding_disabled = True

    def enable_XTI(self, layers=None, token_strings=None):
        self.XTI_layers = layers
        self.token_strings = token_strings

    def add_replacement(self, str_from, str_to):
        self.replacements[str_from] = str_to

    def process_caption(self, subset: BaseSubset, caption):
        # caption に prefix/suffix を付ける
        if subset.caption_prefix:
            caption = subset.caption_prefix + " " + caption
        if subset.caption_suffix:
            caption = caption + " " + subset.caption_suffix

        # dropoutの決定：tag dropがこのメソッド内にあるのでここで行うのが良い
        is_drop_out = subset.caption_dropout_rate > 0 and random.random() < subset.caption_dropout_rate
        is_drop_out = (
            is_drop_out
            or subset.caption_dropout_every_n_epochs > 0
            and self.current_epoch % subset.caption_dropout_every_n_epochs == 0
        )

        if is_drop_out:
            caption = ""
        else:
            if subset.shuffle_caption or subset.token_warmup_step > 0 or subset.caption_tag_dropout_rate > 0:
                fixed_tokens = []
                flex_tokens = []
                if (
                    hasattr(subset, "keep_tokens_separator")
                    and subset.keep_tokens_separator
                    and subset.keep_tokens_separator in caption
                ):
                    fixed_part, flex_part = caption.split(subset.keep_tokens_separator, 1)
                    fixed_tokens = [t.strip() for t in fixed_part.split(subset.caption_separator) if t.strip()]
                    flex_tokens = [t.strip() for t in flex_part.split(subset.caption_separator) if t.strip()]
                else:
                    tokens = [t.strip() for t in caption.strip().split(subset.caption_separator)]
                    flex_tokens = tokens[:]
                    if subset.keep_tokens > 0:
                        fixed_tokens = flex_tokens[: subset.keep_tokens]
                        flex_tokens = tokens[subset.keep_tokens :]

                if subset.token_warmup_step < 1:  # 初回に上書きする
                    subset.token_warmup_step = math.floor(subset.token_warmup_step * self.max_train_steps)
                if subset.token_warmup_step and self.current_step < subset.token_warmup_step:
                    tokens_len = (
                        math.floor(
                            (self.current_step) * ((len(flex_tokens) - subset.token_warmup_min) / (subset.token_warmup_step))
                        )
                        + subset.token_warmup_min
                    )
                    flex_tokens = flex_tokens[:tokens_len]

                def dropout_tags(tokens):
                    if subset.caption_tag_dropout_rate <= 0:
                        return tokens
                    l = []
                    for token in tokens:
                        if random.random() >= subset.caption_tag_dropout_rate:
                            l.append(token)
                    return l

                if subset.shuffle_caption:
                    random.shuffle(flex_tokens)

                flex_tokens = dropout_tags(flex_tokens)

                caption = ", ".join(fixed_tokens + flex_tokens)

            # textual inversion対応
            for str_from, str_to in self.replacements.items():
                if str_from == "":
                    # replace all
                    if type(str_to) == list:
                        caption = random.choice(str_to)
                    else:
                        caption = str_to
                else:
                    caption = caption.replace(str_from, str_to)

        return caption

    def get_input_ids(self, caption, tokenizer=None):
        if tokenizer is None:
            tokenizer = self.tokenizers[0]

        input_ids = tokenizer(
            caption, padding="max_length", truncation=True, max_length=self.tokenizer_max_length, return_tensors="pt"
        ).input_ids

        if self.tokenizer_max_length > tokenizer.model_max_length:
            input_ids = input_ids.squeeze(0)
            iids_list = []
            if tokenizer.pad_token_id == tokenizer.eos_token_id:
                # v1
                # 77以上の時は "<BOS> .... <EOS> <EOS> <EOS>" でトータル227とかになっているので、"<BOS>...<EOS>"の三連に変換する
                # 1111氏のやつは , で区切る、とかしているようだが　とりあえず単純に
                for i in range(
                    1, self.tokenizer_max_length - tokenizer.model_max_length + 2, tokenizer.model_max_length - 2
                ):  # (1, 152, 75)
                    ids_chunk = (
                        input_ids[0].unsqueeze(0),
                        input_ids[i : i + tokenizer.model_max_length - 2],
                        input_ids[-1].unsqueeze(0),
                    )
                    ids_chunk = torch.cat(ids_chunk)
                    iids_list.append(ids_chunk)
            else:
                # v2 or SDXL
                # 77以上の時は "<BOS> .... <EOS> <PAD> <PAD>..." でトータル227とかになっているので、"<BOS>...<EOS> <PAD> <PAD> ..."の三連に変換する
                for i in range(1, self.tokenizer_max_length - tokenizer.model_max_length + 2, tokenizer.model_max_length - 2):
                    ids_chunk = (
                        input_ids[0].unsqueeze(0),  # BOS
                        input_ids[i : i + tokenizer.model_max_length - 2],
                        input_ids[-1].unsqueeze(0),
                    )  # PAD or EOS
                    ids_chunk = torch.cat(ids_chunk)

                    # 末尾が <EOS> <PAD> または <PAD> <PAD> の場合は、何もしなくてよい
                    # 末尾が x <PAD/EOS> の場合は末尾を <EOS> に変える（x <EOS> なら結果的に変化なし）
                    if ids_chunk[-2] != tokenizer.eos_token_id and ids_chunk[-2] != tokenizer.pad_token_id:
                        ids_chunk[-1] = tokenizer.eos_token_id
                    # 先頭が <BOS> <PAD> ... の場合は <BOS> <EOS> <PAD> ... に変える
                    if ids_chunk[1] == tokenizer.pad_token_id:
                        ids_chunk[1] = tokenizer.eos_token_id

                    iids_list.append(ids_chunk)

            input_ids = torch.stack(iids_list)  # 3,77
        return input_ids

    def register_image(self, info: ImageInfo, subset: BaseSubset):
        self.image_data[info.image_key] = info
        self.image_to_subset[info.image_key] = subset

    def make_buckets(self):
        """
        bucketingを行わない場合も呼び出し必須（ひとつだけbucketを作る）
        min_size and max_size are ignored when enable_bucket is False
        """
        logger.info("loading image sizes.")
        for info in tqdm(self.image_data.values()):
            if info.image_size is None:
                info.image_size = self.get_image_size(info.absolute_path)

        if self.enable_bucket:
            logger.info("make buckets")
        else:
            logger.info("prepare dataset")

        # bucketを作成し、画像をbucketに振り分ける
        if self.enable_bucket:
            if self.bucket_manager is None:  # fine tuningの場合でmetadataに定義がある場合は、すでに初期化済み
                self.bucket_manager = BucketManager(
                    self.bucket_no_upscale,
                    (self.width, self.height),
                    self.min_bucket_reso,
                    self.max_bucket_reso,
                    self.bucket_reso_steps,
                )
                if not self.bucket_no_upscale:
                    self.bucket_manager.make_buckets()
                else:
                    logger.warning(
                        "min_bucket_reso and max_bucket_reso are ignored if bucket_no_upscale is set, because bucket reso is defined by image size automatically / bucket_no_upscaleが指定された場合は、bucketの解像度は画像サイズから自動計算されるため、min_bucket_resoとmax_bucket_resoは無視されます"
                    )

            img_ar_errors = []
            for image_info in self.image_data.values():
                image_width, image_height = image_info.image_size
                image_info.bucket_reso, image_info.resized_size, ar_error = self.bucket_manager.select_bucket(
                    image_width, image_height
                )

                # logger.info(image_info.image_key, image_info.bucket_reso)
                img_ar_errors.append(abs(ar_error))

            self.bucket_manager.sort()
        else:
            self.bucket_manager = BucketManager(False, (self.width, self.height), None, None, None)
            self.bucket_manager.set_predefined_resos([(self.width, self.height)])  # ひとつの固定サイズbucketのみ
            for image_info in self.image_data.values():
                image_width, image_height = image_info.image_size
                image_info.bucket_reso, image_info.resized_size, _ = self.bucket_manager.select_bucket(image_width, image_height)

        for image_info in self.image_data.values():
            for _ in range(image_info.num_repeats):
                self.bucket_manager.add_image(image_info.bucket_reso, image_info.image_key)

        # bucket情報を表示、格納する
        if self.enable_bucket:
            self.bucket_info = {"buckets": {}}
            logger.info("number of images (including repeats) / 各bucketの画像枚数（繰り返し回数を含む）")
            for i, (reso, bucket) in enumerate(zip(self.bucket_manager.resos, self.bucket_manager.buckets)):
                count = len(bucket)
                if count > 0:
                    self.bucket_info["buckets"][i] = {"resolution": reso, "count": len(bucket)}
                    logger.info(f"bucket {i}: resolution {reso}, count: {len(bucket)}")

            img_ar_errors = np.array(img_ar_errors)
            mean_img_ar_error = np.mean(np.abs(img_ar_errors))
            self.bucket_info["mean_img_ar_error"] = mean_img_ar_error
            logger.info(f"mean ar error (without repeats): {mean_img_ar_error}")

        # データ参照用indexを作る。このindexはdatasetのshuffleに用いられる
        self.buckets_indices: List(BucketBatchIndex) = []
        for bucket_index, bucket in enumerate(self.bucket_manager.buckets):
            batch_count = int(math.ceil(len(bucket) / self.batch_size))
            for batch_index in range(batch_count):
                self.buckets_indices.append(BucketBatchIndex(bucket_index, self.batch_size, batch_index))

            # ↓以下はbucketごとのbatch件数があまりにも増えて混乱を招くので元に戻す
            # 　学習時はステップ数がランダムなので、同一画像が同一batch内にあってもそれほど悪影響はないであろう、と考えられる
            #
            # # bucketが細分化されることにより、ひとつのbucketに一種類の画像のみというケースが増え、つまりそれは
            # # ひとつのbatchが同じ画像で占められることになるので、さすがに良くないであろう
            # # そのためバッチサイズを画像種類までに制限する
            # # ただそれでも同一画像が同一バッチに含まれる可能性はあるので、繰り返し回数が少ないほうがshuffleの品質は良くなることは間違いない？
            # # TO DO 正則化画像をepochまたがりで利用する仕組み
            # num_of_image_types = len(set(bucket))
            # bucket_batch_size = min(self.batch_size, num_of_image_types)
            # batch_count = int(math.ceil(len(bucket) / bucket_batch_size))
            # # logger.info(bucket_index, num_of_image_types, bucket_batch_size, batch_count)
            # for batch_index in range(batch_count):
            #   self.buckets_indices.append(BucketBatchIndex(bucket_index, bucket_batch_size, batch_index))
            # ↑ここまで

        self.shuffle_buckets()
        self._length = len(self.buckets_indices)

    def shuffle_buckets(self):
        # set random seed for this epoch
        random.seed(self.seed + self.current_epoch)

        random.shuffle(self.buckets_indices)
        self.bucket_manager.shuffle()

    def verify_bucket_reso_steps(self, min_steps: int):
        assert self.bucket_reso_steps is None or self.bucket_reso_steps % min_steps == 0, (
            f"bucket_reso_steps is {self.bucket_reso_steps}. it must be divisible by {min_steps}.\n"
            + f"bucket_reso_stepsが{self.bucket_reso_steps}です。{min_steps}で割り切れる必要があります"
        )

    def is_latent_cacheable(self):
        return all([not subset.color_aug and not subset.random_crop for subset in self.subsets])

    def is_text_encoder_output_cacheable(self):
        return all(
            [
                not (
                    subset.caption_dropout_rate > 0
                    or subset.shuffle_caption
                    or subset.token_warmup_step > 0
                    or subset.caption_tag_dropout_rate > 0
                )
                for subset in self.subsets
            ]
        )

    def cache_latents(self, vae, vae_batch_size=1, cache_to_disk=False, is_main_process=True):
                # マルチGPUには対応していないので、そちらはtools/cache_latents.pyを使うこと
        logger.info("caching latents.")

        image_infos = list(self.image_data.values())

        # sort by resolution
        image_infos.sort(key=lambda info: info.bucket_reso[0] * info.bucket_reso[1])

        # split by resolution
        batches = []
        batch = []
        logger.info("checking cache validity...")
        for info in tqdm(image_infos):
            subset = self.image_to_subset[info.image_key]

            if info.latents_npz is not None:  # fine tuning dataset
                continue

            # check disk cache exists and size of latents
            if cache_to_disk:
                info.latents_npz = os.path.splitext(info.absolute_path)[0] + ".npz"
                if not is_main_process:  # store to info only
                    continue

                cache_available = is_disk_cached_latents_is_expected(info.bucket_reso, info.latents_npz, subset.flip_aug)

                if cache_available:  # do not add to batch
                    continue

            # if last member of batch has different resolution, flush the batch
            if len(batch) > 0 and batch[-1].bucket_reso != info.bucket_reso:
                batches.append(batch)
                batch = []

            batch.append(info)

            # if number of data in batch is enough, flush the batch
            if len(batch) >= vae_batch_size:
                batches.append(batch)
                batch = []

        if len(batch) > 0:
            batches.append(batch)

        if cache_to_disk and not is_main_process:  # if cache to disk, don't cache latents in non-main process, set to info only
            return

        # iterate batches: batch doesn't have image, image will be loaded in cache_batch_latents and discarded
        logger.info("caching latents...")
        for batch in tqdm(batches, smoothing=1, total=len(batches)):
            cache_batch_latents(vae, cache_to_disk, batch, subset.flip_aug, subset.random_crop)

    # weight_dtypeを指定するとText Encoderそのもの、およひ出力がweight_dtypeになる
    # SDXLでのみ有効だが、datasetのメソッドとする必要があるので、sdxl_train_util.pyではなくこちらに実装する
    # SD1/2に対応するにはv2のフラグを持つ必要があるので後回し
    def cache_text_encoder_outputs(
        self, tokenizers, text_encoders, device, weight_dtype, cache_to_disk=False, is_main_process=True
    ):
        assert len(tokenizers) == 2, "only support SDXL"

        # latentsのキャッシュと同様に、ディスクへのキャッシュに対応する
        # またマルチGPUには対応していないので、そちらはtools/cache_latents.pyを使うこと
        logger.info("caching text encoder outputs.")
        image_infos = list(self.image_data.values())

        logger.info("checking cache existence...")
        image_infos_to_cache = []
        for info in tqdm(image_infos):
            # subset = self.image_to_subset[info.image_key]
            if cache_to_disk:
                te_out_npz = os.path.splitext(info.absolute_path)[0] + TEXT_ENCODER_OUTPUTS_CACHE_SUFFIX
                info.text_encoder_outputs_npz = te_out_npz

                if not is_main_process:  # store to info only
                    continue

                if os.path.exists(te_out_npz):
                    continue

            image_infos_to_cache.append(info)

        if cache_to_disk and not is_main_process:  # if cache to disk, don't cache latents in non-main process, set to info only
            return

        # prepare tokenizers and text encoders
        for text_encoder in text_encoders:
            text_encoder.to(device)
            if weight_dtype is not None:
                text_encoder.to(dtype=weight_dtype)

        # create batch
        batch = []
        batches = []
        for info in image_infos_to_cache:
            input_ids1 = self.get_input_ids(info.caption, tokenizers[0])
            input_ids2 = self.get_input_ids(info.caption, tokenizers[1])
            batch.append((info, input_ids1, input_ids2))

            if len(batch) >= self.batch_size:
                batches.append(batch)
                batch = []

        if len(batch) > 0:
            batches.append(batch)

        # iterate batches: call text encoder and cache outputs for memory or disk
        logger.info("caching text encoder outputs...")
        for batch in tqdm(batches):
            infos, input_ids1, input_ids2 = zip(*batch)
            input_ids1 = torch.stack(input_ids1, dim=0)
            input_ids2 = torch.stack(input_ids2, dim=0)
            cache_batch_text_encoder_outputs(
                infos, tokenizers, text_encoders, self.max_token_length, cache_to_disk, input_ids1, input_ids2, weight_dtype
            )

    def get_image_size(self, image_path):
        image = Image.open(image_path)
        return image.size

    def load_image_with_face_info(self, subset: BaseSubset, image_path: str):
        img = load_image(image_path)

        face_cx = face_cy = face_w = face_h = 0
        if subset.face_crop_aug_range is not None:
            tokens = os.path.splitext(os.path.basename(image_path))[0].split("_")
            if len(tokens) >= 5:
                face_cx = int(tokens[-4])
                face_cy = int(tokens[-3])
                face_w = int(tokens[-2])
                face_h = int(tokens[-1])

        return img, face_cx, face_cy, face_w, face_h

    # いい感じに切り出す
    def crop_target(self, subset: BaseSubset, image, face_cx, face_cy, face_w, face_h):
        height, width = image.shape[0:2]
        if height == self.height and width == self.width:
            return image

        # 画像サイズはsizeより大きいのでリサイズする
        face_size = max(face_w, face_h)
        size = min(self.height, self.width)  # 短いほう
        min_scale = max(self.height / height, self.width / width)  # 画像がモデル入力サイズぴったりになる倍率（最小の倍率）
        min_scale = min(1.0, max(min_scale, size / (face_size * subset.face_crop_aug_range[1])))  # 指定した顔最小サイズ
        max_scale = min(1.0, max(min_scale, size / (face_size * subset.face_crop_aug_range[0])))  # 指定した顔最大サイズ
        if min_scale >= max_scale:  # range指定がmin==max
            scale = min_scale
        else:
            scale = random.uniform(min_scale, max_scale)

        nh = int(height * scale + 0.5)
        nw = int(width * scale + 0.5)
        assert nh >= self.height and nw >= self.width, f"internal error. small scale {scale}, {width}*{height}"
        image = cv2.resize(image, (nw, nh), interpolation=cv2.INTER_AREA)
        face_cx = int(face_cx * scale + 0.5)
        face_cy = int(face_cy * scale + 0.5)
        height, width = nh, nw

        # 顔を中心として448*640とかへ切り出す
        for axis, (target_size, length, face_p) in enumerate(zip((self.height, self.width), (height, width), (face_cy, face_cx))):
            p1 = face_p - target_size // 2  # 顔を中心に持ってくるための切り出し位置

            if subset.random_crop:
                # 背景も含めるために顔を中心に置く確率を高めつつずらす
                range = max(length - face_p, face_p)  # 画像の端から顔中心までの距離の長いほう
                p1 = p1 + (random.randint(0, range) + random.randint(0, range)) - range  # -range ~ +range までのいい感じの乱数
            else:
                # range指定があるときのみ、すこしだけランダムに（わりと適当）
                if subset.face_crop_aug_range[0] != subset.face_crop_aug_range[1]:
                    if face_size > size // 10 and face_size >= 40:
                        p1 = p1 + random.randint(-face_size // 20, +face_size // 20)

            p1 = max(0, min(p1, length - target_size))

            if axis == 0:
                image = image[p1 : p1 + target_size, :]
            else:
                image = image[:, p1 : p1 + target_size]

        return image

    def __len__(self):
        return self._length

    def __getitem__(self, index):
        bucket = self.bucket_manager.buckets[self.buckets_indices[index].bucket_index]
        bucket_batch_size = self.buckets_indices[index].bucket_batch_size
        image_index = self.buckets_indices[index].batch_index * bucket_batch_size

        if self.caching_mode is not None:  # return batch for latents/text encoder outputs caching
            return self.get_item_for_caching(bucket, bucket_batch_size, image_index)

        loss_weights = []
        captions = []
        input_ids_list = []
        input_ids2_list = []
        latents_list = []
        images = []
        original_sizes_hw = []
        crop_top_lefts = []
        target_sizes_hw = []
        flippeds = []  # 変数名が微妙
        text_encoder_outputs1_list = []
        text_encoder_outputs2_list = []
        text_encoder_pool2_list = []

        for image_key in bucket[image_index : image_index + bucket_batch_size]:
            image_info = self.image_data[image_key]
            subset = self.image_to_subset[image_key]
            loss_weights.append(
                self.prior_loss_weight if image_info.is_reg else 1.0
            )  # in case of fine tuning, is_reg is always False

            flipped = subset.flip_aug and random.random() < 0.5  # not flipped or flipped with 50% chance

            # image/latentsを処理する
            if image_info.latents is not None:  # cache_latents=Trueの場合
                original_size = image_info.latents_original_size
                crop_ltrb = image_info.latents_crop_ltrb  # calc values later if flipped
                if not flipped:
                    latents = image_info.latents
                else:
                    latents = image_info.latents_flipped

                image = None
            elif image_info.latents_npz is not None:  # FineTuningDatasetまたはcache_latents_to_disk=Trueの場合
                latents, original_size, crop_ltrb, flipped_latents = load_latents_from_disk(image_info.latents_npz)
                if flipped:
                    latents = flipped_latents
                    del flipped_latents
                latents = torch.FloatTensor(latents)

                image = None
            else:
                # 画像を読み込み、必要ならcropする
                img, face_cx, face_cy, face_w, face_h = self.load_image_with_face_info(subset, image_info.absolute_path)
                im_h, im_w = img.shape[0:2]

                if self.enable_bucket:
                    img, original_size, crop_ltrb = trim_and_resize_if_required(
                        subset.random_crop, img, image_info.bucket_reso, image_info.resized_size
                    )
                else:
                    if face_cx > 0:  # 顔位置情報あり
                        img = self.crop_target(subset, img, face_cx, face_cy, face_w, face_h)
                    elif im_h > self.height or im_w > self.width:
                        assert (
                            subset.random_crop
                        ), f"image too large, but cropping and bucketing are disabled / 画像サイズが大きいのでface_crop_aug_rangeかrandom_crop、またはbucketを有効にしてください: {image_info.absolute_path}"
                        if im_h > self.height:
                            p = random.randint(0, im_h - self.height)
                            img = img[p : p + self.height]
                        if im_w > self.width:
                            p = random.randint(0, im_w - self.width)
                            img = img[:, p : p + self.width]

                    im_h, im_w = img.shape[0:2]
                    assert (
                        im_h == self.height and im_w == self.width
                    ), f"image size is small / 画像サイズが小さいようです: {image_info.absolute_path}"

                    original_size = [im_w, im_h]
                    crop_ltrb = (0, 0, 0, 0)

                # augmentation
                aug = self.aug_helper.get_augmentor(subset.color_aug)
                if aug is not None:
                    img = aug(image=img)["image"]

                if flipped:
                    img = img[:, ::-1, :].copy()  # copy to avoid negative stride problem

                latents = None
                image = self.image_transforms(img)  # -1.0~1.0のtorch.Tensorになる

            images.append(image)
            latents_list.append(latents)

            target_size = (image.shape[2], image.shape[1]) if image is not None else (latents.shape[2] * 8, latents.shape[1] * 8)

            if not flipped:
                crop_left_top = (crop_ltrb[0], crop_ltrb[1])
            else:
                # crop_ltrb[2] is right, so target_size[0] - crop_ltrb[2] is left in flipped image
                crop_left_top = (target_size[0] - crop_ltrb[2], crop_ltrb[1])

            original_sizes_hw.append((int(original_size[1]), int(original_size[0])))
            crop_top_lefts.append((int(crop_left_top[1]), int(crop_left_top[0])))
            target_sizes_hw.append((int(target_size[1]), int(target_size[0])))
            flippeds.append(flipped)

            # captionとtext encoder outputを処理する
            caption = image_info.caption  # default
            if image_info.text_encoder_outputs1 is not None:
                text_encoder_outputs1_list.append(image_info.text_encoder_outputs1)
                text_encoder_outputs2_list.append(image_info.text_encoder_outputs2)
                text_encoder_pool2_list.append(image_info.text_encoder_pool2)
                captions.append(caption)
            elif image_info.text_encoder_outputs_npz is not None:
                text_encoder_outputs1, text_encoder_outputs2, text_encoder_pool2 = load_text_encoder_outputs_from_disk(
                    image_info.text_encoder_outputs_npz
                )
                text_encoder_outputs1_list.append(text_encoder_outputs1)
                text_encoder_outputs2_list.append(text_encoder_outputs2)
                text_encoder_pool2_list.append(text_encoder_pool2)
                captions.append(caption)
            else:
                caption = self.process_caption(subset, image_info.caption)
                if self.XTI_layers:
                    caption_layer = []
                    for layer in self.XTI_layers:
                        token_strings_from = " ".join(self.token_strings)
                        token_strings_to = " ".join([f"{x}_{layer}" for x in self.token_strings])
                        caption_ = caption.replace(token_strings_from, token_strings_to)
                        caption_layer.append(caption_)
                    captions.append(caption_layer)
                else:
                    captions.append(caption)

                if not self.token_padding_disabled:  # this option might be omitted in future
                    if self.XTI_layers:
                        token_caption = self.get_input_ids(caption_layer, self.tokenizers[0])
                    else:
                        token_caption = self.get_input_ids(caption, self.tokenizers[0])
                    input_ids_list.append(token_caption)

                    if len(self.tokenizers) > 1:
                        if self.XTI_layers:
                            token_caption2 = self.get_input_ids(caption_layer, self.tokenizers[1])
                        else:
                            token_caption2 = self.get_input_ids(caption, self.tokenizers[1])
                        input_ids2_list.append(token_caption2)

        example = {}
        example["loss_weights"] = torch.FloatTensor(loss_weights)

        if len(text_encoder_outputs1_list) == 0:
            if self.token_padding_disabled:
                # padding=True means pad in the batch
                example["input_ids"] = self.tokenizer[0](captions, padding=True, truncation=True, return_tensors="pt").input_ids
                if len(self.tokenizers) > 1:
                    example["input_ids2"] = self.tokenizer[1](
                        captions, padding=True, truncation=True, return_tensors="pt"
                    ).input_ids
                else:
                    example["input_ids2"] = None
            else:
                example["input_ids"] = torch.stack(input_ids_list)
                example["input_ids2"] = torch.stack(input_ids2_list) if len(self.tokenizers) > 1 else None
            example["text_encoder_outputs1_list"] = None
            example["text_encoder_outputs2_list"] = None
            example["text_encoder_pool2_list"] = None
        else:
            example["input_ids"] = None
            example["input_ids2"] = None
            # # for assertion
            # example["input_ids"] = torch.stack([self.get_input_ids(cap, self.tokenizers[0]) for cap in captions])
            # example["input_ids2"] = torch.stack([self.get_input_ids(cap, self.tokenizers[1]) for cap in captions])
            example["text_encoder_outputs1_list"] = torch.stack(text_encoder_outputs1_list)
            example["text_encoder_outputs2_list"] = torch.stack(text_encoder_outputs2_list)
            example["text_encoder_pool2_list"] = torch.stack(text_encoder_pool2_list)

        if images[0] is not None:
            images = torch.stack(images)
            images = images.to(memory_format=torch.contiguous_format).float()
        else:
            images = None
        example["images"] = images

        example["latents"] = torch.stack(latents_list) if latents_list[0] is not None else None
        example["captions"] = captions

        example["original_sizes_hw"] = torch.stack([torch.LongTensor(x) for x in original_sizes_hw])
        example["crop_top_lefts"] = torch.stack([torch.LongTensor(x) for x in crop_top_lefts])
        example["target_sizes_hw"] = torch.stack([torch.LongTensor(x) for x in target_sizes_hw])
        example["flippeds"] = flippeds

        example["network_multipliers"] = torch.FloatTensor([self.network_multiplier] * len(captions))

        if self.debug_dataset:
            example["image_keys"] = bucket[image_index : image_index + self.batch_size]
        return example

    def get_item_for_caching(self, bucket, bucket_batch_size, image_index):
        captions = []
        images = []
        input_ids1_list = []
        input_ids2_list = []
        absolute_paths = []
        resized_sizes = []
        bucket_reso = None
        flip_aug = None
        random_crop = None

        for image_key in bucket[image_index : image_index + bucket_batch_size]:
            image_info = self.image_data[image_key]
            subset = self.image_to_subset[image_key]

            if flip_aug is None:
                flip_aug = subset.flip_aug
                random_crop = subset.random_crop
                bucket_reso = image_info.bucket_reso
            else:
                assert flip_aug == subset.flip_aug, "flip_aug must be same in a batch"
                assert random_crop == subset.random_crop, "random_crop must be same in a batch"
                assert bucket_reso == image_info.bucket_reso, "bucket_reso must be same in a batch"

            caption = image_info.caption  # TODO cache some patterns of dropping, shuffling, etc.

            if self.caching_mode == "latents":
                image = load_image(image_info.absolute_path)
            else:
                image = None

            if self.caching_mode == "text":
                input_ids1 = self.get_input_ids(caption, self.tokenizers[0])
                input_ids2 = self.get_input_ids(caption, self.tokenizers[1]) if len(self.tokenizers) > 1 else None
            else:
                input_ids1 = None
                input_ids2 = None

            captions.append(caption)
            images.append(image)
            input_ids1_list.append(input_ids1)
            input_ids2_list.append(input_ids2)
            absolute_paths.append(image_info.absolute_path)
            resized_sizes.append(image_info.resized_size)

        example = {}

        if images[0] is None:
            images = None
        example["images"] = images

        example["captions"] = captions
        example["input_ids1_list"] = input_ids1_list
        example["input_ids2_list"] = input_ids2_list
        example["absolute_paths"] = absolute_paths
        example["resized_sizes"] = resized_sizes
        example["flip_aug"] = flip_aug
        example["random_crop"] = random_crop
        example["bucket_reso"] = bucket_reso
        return example


class DreamBoothDataset(BaseDataset):
    def __init__(
        self,
        subsets: Sequence[DreamBoothSubset],
        batch_size: int,
        tokenizer,
        max_token_length,
        resolution,
        network_multiplier: float,
        enable_bucket: bool,
        min_bucket_reso: int,
        max_bucket_reso: int,
        bucket_reso_steps: int,
        bucket_no_upscale: bool,
        prior_loss_weight: float,
        debug_dataset: bool,
    ) -> None:
        super().__init__(tokenizer, max_token_length, resolution, network_multiplier, debug_dataset)

        assert resolution is not None, f"resolution is required / resolution（解像度）指定は必須です"

        self.batch_size = batch_size
        self.size = min(self.width, self.height)  # 短いほう
        self.prior_loss_weight = prior_loss_weight
        self.latents_cache = None

        self.enable_bucket = enable_bucket
        if self.enable_bucket:
            assert (
                min(resolution) >= min_bucket_reso
            ), f"min_bucket_reso must be equal or less than resolution / min_bucket_resoは最小解像度より大きくできません。解像度を大きくするかmin_bucket_resoを小さくしてください"
            assert (
                max(resolution) <= max_bucket_reso
            ), f"max_bucket_reso must be equal or greater than resolution / max_bucket_resoは最大解像度より小さくできません。解像度を小さくするかmin_bucket_resoを大きくしてください"
            self.min_bucket_reso = min_bucket_reso
            self.max_bucket_reso = max_bucket_reso
            self.bucket_reso_steps = bucket_reso_steps
            self.bucket_no_upscale = bucket_no_upscale
        else:
            self.min_bucket_reso = None
            self.max_bucket_reso = None
            self.bucket_reso_steps = None  # この情報は使われない
            self.bucket_no_upscale = False

        def read_caption(img_path, caption_extension):
            # captionの候補ファイル名を作る
            base_name = os.path.splitext(img_path)[0]
            base_name_face_det = base_name
            tokens = base_name.split("_")
            if len(tokens) >= 5:
                base_name_face_det = "_".join(tokens[:-4])
            cap_paths = [base_name + caption_extension, base_name_face_det + caption_extension]

            caption = None
            for cap_path in cap_paths:
                if os.path.isfile(cap_path):
                    with open(cap_path, "rt", encoding="utf-8") as f:
                        try:
                            lines = f.readlines()
                        except UnicodeDecodeError as e:
                            logger.error(f"illegal char in file (not UTF-8) / ファイルにUTF-8以外の文字があります: {cap_path}")
                            raise e
                        assert len(lines) > 0, f"caption file is empty / キャプションファイルが空です: {cap_path}"
                        caption = lines[0].strip()
                    break
            return caption

        def load_dreambooth_dir(subset: DreamBoothSubset):
            if not os.path.isdir(subset.image_dir):
                logger.warning(f"not directory: {subset.image_dir}")
                return [], []

            img_paths = glob_images(subset.image_dir, "*")
            logger.info(f"found directory {subset.image_dir} contains {len(img_paths)} image files")

            # 画像ファイルごとにプロンプトを読み込み、もしあればそちらを使う
            captions = []
            missing_captions = []
            for img_path in img_paths:
                cap_for_img = read_caption(img_path, subset.caption_extension)
                if cap_for_img is None and subset.class_tokens is None:
                    logger.warning(
                        f"neither caption file nor class tokens are found. use empty caption for {img_path} / キャプションファイルもclass tokenも見つかりませんでした。空のキャプションを使用します: {img_path}"
                    )
                    captions.append("")
                    missing_captions.append(img_path)
                else:
                    if cap_for_img is None:
                        captions.append(subset.class_tokens)
                        missing_captions.append(img_path)
                    else:
                        captions.append(cap_for_img)

            self.set_tag_frequency(os.path.basename(subset.image_dir), captions)  # タグ頻度を記録

            if missing_captions:
                number_of_missing_captions = len(missing_captions)
                number_of_missing_captions_to_show = 5
                remaining_missing_captions = number_of_missing_captions - number_of_missing_captions_to_show

                logger.warning(
                    f"No caption file found for {number_of_missing_captions} images. Training will continue without captions for these images. If class token exists, it will be used. / {number_of_missing_captions}枚の画像にキャプションファイルが見つかりませんでした。これらの画像についてはキャプションなしで学習を続行します。class tokenが存在する場合はそれを使います。"
                )
                for i, missing_caption in enumerate(missing_captions):
                    if i >= number_of_missing_captions_to_show:
                        logger.warning(missing_caption + f"... and {remaining_missing_captions} more")
                        break
                    logger.warning(missing_caption)
            return img_paths, captions

        logger.info("prepare images.")
        num_train_images = 0
        num_reg_images = 0
        reg_infos: List[ImageInfo] = []
        for subset in subsets:
            if subset.num_repeats < 1:
                logger.warning(
                    f"ignore subset with image_dir='{subset.image_dir}': num_repeats is less than 1 / num_repeatsが1を下回っているためサブセットを無視します: {subset.num_repeats}"
                )
                continue

            if subset in self.subsets:
                logger.warning(
                    f"ignore duplicated subset with image_dir='{subset.image_dir}': use the first one / 既にサブセットが登録されているため、重複した後発のサブセットを無視します"
                )
                continue

            img_paths, captions = load_dreambooth_dir(subset)
            if len(img_paths) < 1:
                logger.warning(
                    f"ignore subset with image_dir='{subset.image_dir}': no images found / 画像が見つからないためサブセットを無視します"
                )
                continue

            if subset.is_reg:
                num_reg_images += subset.num_repeats * len(img_paths)
            else:
                num_train_images += subset.num_repeats * len(img_paths)

            for img_path, caption in zip(img_paths, captions):
                info = ImageInfo(img_path, subset.num_repeats, caption, subset.is_reg, img_path)
                if subset.is_reg:
                    reg_infos.append(info)
                else:
                    self.register_image(info, subset)

            subset.img_count = len(img_paths)
            self.subsets.append(subset)

        logger.info(f"{num_train_images} train images with repeating.")
        self.num_train_images = num_train_images

        logger.info(f"{num_reg_images} reg images.")
        if num_train_images < num_reg_images:
            logger.warning("some of reg images are not used / 正則化画像の数が多いので、一部使用されない正則化画像があります")

        if num_reg_images == 0:
            logger.warning("no regularization images / 正則化画像が見つかりませんでした")
        else:
            # num_repeatsを計算する：どうせ大した数ではないのでループで処理する
            n = 0
            first_loop = True
            while n < num_train_images:
                for info in reg_infos:
                    if first_loop:
                        self.register_image(info, subset)
                        n += info.num_repeats
                    else:
                        info.num_repeats += 1  # rewrite registered info
                        n += 1
                    if n >= num_train_images:
                        break
                first_loop = False

        self.num_reg_images = num_reg_images


class FineTuningDataset(BaseDataset):
    def __init__(
        self,
        subsets: Sequence[FineTuningSubset],
        batch_size: int,
        tokenizer,
        max_token_length,
        resolution,
        network_multiplier: float,
        enable_bucket: bool,
        min_bucket_reso: int,
        max_bucket_reso: int,
        bucket_reso_steps: int,
        bucket_no_upscale: bool,
        debug_dataset: bool,
    ) -> None:
        super().__init__(tokenizer, max_token_length, resolution, network_multiplier, debug_dataset)

        self.batch_size = batch_size

        self.num_train_images = 0
        self.num_reg_images = 0

        for subset in subsets:
            if subset.num_repeats < 1:
                logger.warning(
                    f"ignore subset with metadata_file='{subset.metadata_file}': num_repeats is less than 1 / num_repeatsが1を下回っているためサブセットを無視します: {subset.num_repeats}"
                )
                continue

            if subset in self.subsets:
                logger.warning(
                    f"ignore duplicated subset with metadata_file='{subset.metadata_file}': use the first one / 既にサブセットが登録されているため、重複した後発のサブセットを無視します"
                )
                continue

            # メタデータを読み込む
            if os.path.exists(subset.metadata_file):
                logger.info(f"loading existing metadata: {subset.metadata_file}")
                with open(subset.metadata_file, "rt", encoding="utf-8") as f:
                    metadata = json.load(f)
            else:
                raise ValueError(f"no metadata / メタデータファイルがありません: {subset.metadata_file}")

            if len(metadata) < 1:
                logger.warning(
                    f"ignore subset with '{subset.metadata_file}': no image entries found / 画像に関するデータが見つからないためサブセットを無視します"
                )
                continue

            tags_list = []
            for image_key, img_md in metadata.items():
                # path情報を作る
                abs_path = None

                # まず画像を優先して探す
                if os.path.exists(image_key):
                    abs_path = image_key
                else:
                    # わりといい加減だがいい方法が思いつかん
                    paths = glob_images(subset.image_dir, image_key)
                    if len(paths) > 0:
                        abs_path = paths[0]

                # なければnpzを探す
                if abs_path is None:
                    if os.path.exists(os.path.splitext(image_key)[0] + ".npz"):
                        abs_path = os.path.splitext(image_key)[0] + ".npz"
                    else:
                        npz_path = os.path.join(subset.image_dir, image_key + ".npz")
                        if os.path.exists(npz_path):
                            abs_path = npz_path

                assert abs_path is not None, f"no image / 画像がありません: {image_key}"

                caption = img_md.get("caption")
                tags = img_md.get("tags")
                if caption is None:
                    caption = tags
                elif tags is not None and len(tags) > 0:
                    caption = caption + ", " + tags
                    tags_list.append(tags)

                if caption is None:
                    caption = ""

                image_info = ImageInfo(image_key, subset.num_repeats, caption, False, abs_path)
                image_info.image_size = img_md.get("train_resolution")

                if not subset.color_aug and not subset.random_crop:
                    # if npz exists, use them
                    image_info.latents_npz, image_info.latents_npz_flipped = self.image_key_to_npz_file(subset, image_key)

                self.register_image(image_info, subset)

            self.num_train_images += len(metadata) * subset.num_repeats

            # TODO do not record tag freq when no tag
            self.set_tag_frequency(os.path.basename(subset.metadata_file), tags_list)
            subset.img_count = len(metadata)
            self.subsets.append(subset)

        # check existence of all npz files
        use_npz_latents = all([not (subset.color_aug or subset.random_crop) for subset in self.subsets])
        if use_npz_latents:
            flip_aug_in_subset = False
            npz_any = False
            npz_all = True

            for image_info in self.image_data.values():
                subset = self.image_to_subset[image_info.image_key]

                has_npz = image_info.latents_npz is not None
                npz_any = npz_any or has_npz

                if subset.flip_aug:
                    has_npz = has_npz and image_info.latents_npz_flipped is not None
                    flip_aug_in_subset = True
                npz_all = npz_all and has_npz

                if npz_any and not npz_all:
                    break

            if not npz_any:
                use_npz_latents = False
                logger.warning(f"npz file does not exist. ignore npz files / npzファイルが見つからないためnpzファイルを無視します")
            elif not npz_all:
                use_npz_latents = False
                logger.warning(
                    f"some of npz file does not exist. ignore npz files / いくつかのnpzファイルが見つからないためnpzファイルを無視します"
                )
                if flip_aug_in_subset:
                    logger.warning("maybe no flipped files / 反転されたnpzファイルがないのかもしれません")
        # else:
        #   logger.info("npz files are not used with color_aug and/or random_crop / color_augまたはrandom_cropが指定されているためnpzファイルは使用されません")

        # check min/max bucket size
        sizes = set()
        resos = set()
        for image_info in self.image_data.values():
            if image_info.image_size is None:
                sizes = None  # not calculated
                break
            sizes.add(image_info.image_size[0])
            sizes.add(image_info.image_size[1])
            resos.add(tuple(image_info.image_size))

        if sizes is None:
            if use_npz_latents:
                use_npz_latents = False
                logger.warning(
                    f"npz files exist, but no bucket info in metadata. ignore npz files / メタデータにbucket情報がないためnpzファイルを無視します"
                )

            assert (
                resolution is not None
            ), "if metadata doesn't have bucket info, resolution is required / メタデータにbucket情報がない場合はresolutionを指定してください"

            self.enable_bucket = enable_bucket
            if self.enable_bucket:
                self.min_bucket_reso = min_bucket_reso
                self.max_bucket_reso = max_bucket_reso
                self.bucket_reso_steps = bucket_reso_steps
                self.bucket_no_upscale = bucket_no_upscale
        else:
            if not enable_bucket:
                logger.info("metadata has bucket info, enable bucketing / メタデータにbucket情報があるためbucketを有効にします")
            logger.info("using bucket info in metadata / メタデータ内のbucket情報を使います")
            self.enable_bucket = True

            assert (
                not bucket_no_upscale
            ), "if metadata has bucket info, bucket reso is precalculated, so bucket_no_upscale cannot be used / メタデータ内にbucket情報がある場合はbucketの解像度は計算済みのため、bucket_no_upscaleは使えません"

            # bucket情報を初期化しておく、make_bucketsで再作成しない
            self.bucket_manager = BucketManager(False, None, None, None, None)
            self.bucket_manager.set_predefined_resos(resos)

        # npz情報をきれいにしておく
        if not use_npz_latents:
            for image_info in self.image_data.values():
                image_info.latents_npz = image_info.latents_npz_flipped = None

    def image_key_to_npz_file(self, subset: FineTuningSubset, image_key):
        base_name = os.path.splitext(image_key)[0]
        npz_file_norm = base_name + ".npz"

        if os.path.exists(npz_file_norm):
            # image_key is full path
            npz_file_flip = base_name + "_flip.npz"
            if not os.path.exists(npz_file_flip):
                npz_file_flip = None
            return npz_file_norm, npz_file_flip

        # if not full path, check image_dir. if image_dir is None, return None
        if subset.image_dir is None:
            return None, None

        # image_key is relative path
        npz_file_norm = os.path.join(subset.image_dir, image_key + ".npz")
        npz_file_flip = os.path.join(subset.image_dir, image_key + "_flip.npz")

        if not os.path.exists(npz_file_norm):
            npz_file_norm = None
            npz_file_flip = None
        elif not os.path.exists(npz_file_flip):
            npz_file_flip = None

        return npz_file_norm, npz_file_flip


class ControlNetDataset(BaseDataset):
    def __init__(
        self,
        subsets: Sequence[ControlNetSubset],
        batch_size: int,
        tokenizer,
        max_token_length,
        resolution,
        network_multiplier: float,
        enable_bucket: bool,
        min_bucket_reso: int,
        max_bucket_reso: int,
        bucket_reso_steps: int,
        bucket_no_upscale: bool,
        debug_dataset: float,
    ) -> None:
        super().__init__(tokenizer, max_token_length, resolution, network_multiplier, debug_dataset)

        db_subsets = []
        for subset in subsets:
            db_subset = DreamBoothSubset(
                subset.image_dir,
                False,
                None,
                subset.caption_extension,
                subset.num_repeats,
                subset.shuffle_caption,
                subset.caption_separator,
                subset.keep_tokens,
                subset.keep_tokens_separator,
                subset.color_aug,
                subset.flip_aug,
                subset.face_crop_aug_range,
                subset.random_crop,
                subset.caption_dropout_rate,
                subset.caption_dropout_every_n_epochs,
                subset.caption_tag_dropout_rate,
                subset.caption_prefix,
                subset.caption_suffix,
                subset.token_warmup_min,
                subset.token_warmup_step,
            )
            db_subsets.append(db_subset)

        self.dreambooth_dataset_delegate = DreamBoothDataset(
            db_subsets,
            batch_size,
            tokenizer,
            max_token_length,
            resolution,
            network_multiplier,
            enable_bucket,
            min_bucket_reso,
            max_bucket_reso,
            bucket_reso_steps,
            bucket_no_upscale,
            1.0,
            debug_dataset,
        )

        # config_util等から参照される値をいれておく（若干微妙なのでなんとかしたい）
        self.image_data = self.dreambooth_dataset_delegate.image_data
        self.batch_size = batch_size
        self.num_train_images = self.dreambooth_dataset_delegate.num_train_images
        self.num_reg_images = self.dreambooth_dataset_delegate.num_reg_images

        # assert all conditioning data exists
        missing_imgs = []
        cond_imgs_with_img = set()
        for image_key, info in self.dreambooth_dataset_delegate.image_data.items():
            db_subset = self.dreambooth_dataset_delegate.image_to_subset[image_key]
            subset = None
            for s in subsets:
                if s.image_dir == db_subset.image_dir:
                    subset = s
                    break
            assert subset is not None, "internal error: subset not found"

            if not os.path.isdir(subset.conditioning_data_dir):
                logger.warning(f"not directory: {subset.conditioning_data_dir}")
                continue

            img_basename = os.path.basename(info.absolute_path)
            ctrl_img_path = os.path.join(subset.conditioning_data_dir, img_basename)
            if not os.path.exists(ctrl_img_path):
                missing_imgs.append(img_basename)

            info.cond_img_path = ctrl_img_path
            cond_imgs_with_img.add(ctrl_img_path)

        extra_imgs = []
        for subset in subsets:
            conditioning_img_paths = glob_images(subset.conditioning_data_dir, "*")
            extra_imgs.extend(
                [cond_img_path for cond_img_path in conditioning_img_paths if cond_img_path not in cond_imgs_with_img]
            )

        assert len(missing_imgs) == 0, f"missing conditioning data for {len(missing_imgs)} images: {missing_imgs}"
        assert len(extra_imgs) == 0, f"extra conditioning data for {len(extra_imgs)} images: {extra_imgs}"

        self.conditioning_image_transforms = IMAGE_TRANSFORMS

    def make_buckets(self):
        self.dreambooth_dataset_delegate.make_buckets()
        self.bucket_manager = self.dreambooth_dataset_delegate.bucket_manager
        self.buckets_indices = self.dreambooth_dataset_delegate.buckets_indices

    def cache_latents(self, vae, vae_batch_size=1, cache_to_disk=False, is_main_process=True):
        return self.dreambooth_dataset_delegate.cache_latents(vae, vae_batch_size, cache_to_disk, is_main_process)

    def __len__(self):
        return self.dreambooth_dataset_delegate.__len__()

    def __getitem__(self, index):
        example = self.dreambooth_dataset_delegate[index]

        bucket = self.dreambooth_dataset_delegate.bucket_manager.buckets[
            self.dreambooth_dataset_delegate.buckets_indices[index].bucket_index
        ]
        bucket_batch_size = self.dreambooth_dataset_delegate.buckets_indices[index].bucket_batch_size
        image_index = self.dreambooth_dataset_delegate.buckets_indices[index].batch_index * bucket_batch_size

        conditioning_images = []

        for i, image_key in enumerate(bucket[image_index : image_index + bucket_batch_size]):
            image_info = self.dreambooth_dataset_delegate.image_data[image_key]

            target_size_hw = example["target_sizes_hw"][i]
            original_size_hw = example["original_sizes_hw"][i]
            crop_top_left = example["crop_top_lefts"][i]
            flipped = example["flippeds"][i]
            cond_img = load_image(image_info.cond_img_path)

            if self.dreambooth_dataset_delegate.enable_bucket:
                assert (
                    cond_img.shape[0] == original_size_hw[0] and cond_img.shape[1] == original_size_hw[1]
                ), f"size of conditioning image is not match / 画像サイズが合いません: {image_info.absolute_path}"
                cond_img = cv2.resize(
                    cond_img, image_info.resized_size, interpolation=cv2.INTER_AREA
                )  # INTER_AREAでやりたいのでcv2でリサイズ

                # TODO support random crop
                # 現在サポートしているcropはrandomではなく中央のみ
                h, w = target_size_hw
                ct = (cond_img.shape[0] - h) // 2
                cl = (cond_img.shape[1] - w) // 2
                cond_img = cond_img[ct : ct + h, cl : cl + w]
            else:
                # assert (
                #     cond_img.shape[0] == self.height and cond_img.shape[1] == self.width
                # ), f"image size is small / 画像サイズが小さいようです: {image_info.absolute_path}"
                # resize to target
                if cond_img.shape[0] != target_size_hw[0] or cond_img.shape[1] != target_size_hw[1]:
                    cond_img = cv2.resize(
                        cond_img, (int(target_size_hw[1]), int(target_size_hw[0])), interpolation=cv2.INTER_LANCZOS4
                    )

            if flipped:
                cond_img = cond_img[:, ::-1, :].copy()  # copy to avoid negative stride

            cond_img = self.conditioning_image_transforms(cond_img)
            conditioning_images.append(cond_img)

        example["conditioning_images"] = torch.stack(conditioning_images).to(memory_format=torch.contiguous_format).float()

        return example


# behave as Dataset mock
class DatasetGroup(torch.utils.data.ConcatDataset):
    def __init__(self, datasets: Sequence[Union[DreamBoothDataset, FineTuningDataset]]):
        self.datasets: List[Union[DreamBoothDataset, FineTuningDataset]]

        super().__init__(datasets)

        self.image_data = {}
        self.num_train_images = 0
        self.num_reg_images = 0

        # simply concat together
        # TODO: handling image_data key duplication among dataset
        #   In practical, this is not the big issue because image_data is accessed from outside of dataset only for debug_dataset.
        for dataset in datasets:
            self.image_data.update(dataset.image_data)
            self.num_train_images += dataset.num_train_images
            self.num_reg_images += dataset.num_reg_images

    def add_replacement(self, str_from, str_to):
        for dataset in self.datasets:
            dataset.add_replacement(str_from, str_to)

    # def make_buckets(self):
    #   for dataset in self.datasets:
    #     dataset.make_buckets()

    def enable_XTI(self, *args, **kwargs):
        for dataset in self.datasets:
            dataset.enable_XTI(*args, **kwargs)

    def cache_latents(self, vae, vae_batch_size=1, cache_to_disk=False, is_main_process=True):
        for i, dataset in enumerate(self.datasets):
            logger.info(f"[Dataset {i}]")
            dataset.cache_latents(vae, vae_batch_size, cache_to_disk, is_main_process)

    def cache_text_encoder_outputs(
        self, tokenizers, text_encoders, device, weight_dtype, cache_to_disk=False, is_main_process=True
    ):
        for i, dataset in enumerate(self.datasets):
            logger.info(f"[Dataset {i}]")
            dataset.cache_text_encoder_outputs(tokenizers, text_encoders, device, weight_dtype, cache_to_disk, is_main_process)

    def set_caching_mode(self, caching_mode):
        for dataset in self.datasets:
            dataset.set_caching_mode(caching_mode)

    def verify_bucket_reso_steps(self, min_steps: int):
        for dataset in self.datasets:
            dataset.verify_bucket_reso_steps(min_steps)

    def is_latent_cacheable(self) -> bool:
        return all([dataset.is_latent_cacheable() for dataset in self.datasets])

    def is_text_encoder_output_cacheable(self) -> bool:
        return all([dataset.is_text_encoder_output_cacheable() for dataset in self.datasets])

    def set_current_epoch(self, epoch):
        for dataset in self.datasets:
            dataset.set_current_epoch(epoch)

    def set_current_step(self, step):
        for dataset in self.datasets:
            dataset.set_current_step(step)

    def set_max_train_steps(self, max_train_steps):
        for dataset in self.datasets:
            dataset.set_max_train_steps(max_train_steps)

    def disable_token_padding(self):
        for dataset in self.datasets:
            dataset.disable_token_padding()


def is_disk_cached_latents_is_expected(reso, npz_path: str, flip_aug: bool):
    expected_latents_size = (reso[1] // 8, reso[0] // 8)  # bucket_resoはWxHなので注意

    if not os.path.exists(npz_path):
        return False

    npz = np.load(npz_path)
    if "latents" not in npz or "original_size" not in npz or "crop_ltrb" not in npz:  # old ver?
        return False
    if npz["latents"].shape[1:3] != expected_latents_size:
        return False

    if flip_aug:
        if "latents_flipped" not in npz:
            return False
        if npz["latents_flipped"].shape[1:3] != expected_latents_size:
            return False

    return True


# 戻り値は、latents_tensor, (original_size width, original_size height), (crop left, crop top)
def load_latents_from_disk(
    npz_path,
) -> Tuple[Optional[torch.Tensor], Optional[List[int]], Optional[List[int]], Optional[torch.Tensor]]:
    npz = np.load(npz_path)
    if "latents" not in npz:
        raise ValueError(f"error: npz is old format. please re-generate {npz_path}")

    latents = npz["latents"]
    original_size = npz["original_size"].tolist()
    crop_ltrb = npz["crop_ltrb"].tolist()
    flipped_latents = npz["latents_flipped"] if "latents_flipped" in npz else None
    return latents, original_size, crop_ltrb, flipped_latents


def save_latents_to_disk(npz_path, latents_tensor, original_size, crop_ltrb, flipped_latents_tensor=None):
    kwargs = {}
    if flipped_latents_tensor is not None:
        kwargs["latents_flipped"] = flipped_latents_tensor.float().cpu().numpy()
    np.savez(
        npz_path,
        latents=latents_tensor.float().cpu().numpy(),
        original_size=np.array(original_size),
        crop_ltrb=np.array(crop_ltrb),
        **kwargs,
    )


def debug_dataset(train_dataset, show_input_ids=False):
    logger.info(f"Total dataset length (steps) / データセットの長さ（ステップ数）: {len(train_dataset)}")
    logger.info(
        "`S` for next step, `E` for next epoch no. , Escape for exit. / Sキーで次のステップ、Eキーで次のエポック、Escキーで中断、終了します"
    )

    epoch = 1
    while True:
        logger.info(f"")
        logger.info(f"epoch: {epoch}")

        steps = (epoch - 1) * len(train_dataset) + 1
        indices = list(range(len(train_dataset)))
        random.shuffle(indices)

        k = 0
        for i, idx in enumerate(indices):
            train_dataset.set_current_epoch(epoch)
            train_dataset.set_current_step(steps)
            logger.info(f"steps: {steps} ({i + 1}/{len(train_dataset)})")

            example = train_dataset[idx]
            if example["latents"] is not None:
                logger.info(f"sample has latents from npz file: {example['latents'].size()}")
            for j, (ik, cap, lw, iid, orgsz, crptl, trgsz, flpdz) in enumerate(
                zip(
                    example["image_keys"],
                    example["captions"],
                    example["loss_weights"],
                    example["input_ids"],
                    example["original_sizes_hw"],
                    example["crop_top_lefts"],
                    example["target_sizes_hw"],
                    example["flippeds"],
                )
            ):
                logger.info(
                    f'{ik}, size: {train_dataset.image_data[ik].image_size}, loss weight: {lw}, caption: "{cap}", original size: {orgsz}, crop top left: {crptl}, target size: {trgsz}, flipped: {flpdz}'
                )
                if "network_multipliers" in example:
                    print(f"network multiplier: {example['network_multipliers'][j]}")

                if show_input_ids:
                    logger.info(f"input ids: {iid}")
                    if "input_ids2" in example:
                        logger.info(f"input ids2: {example['input_ids2'][j]}")
                if example["images"] is not None:
                    im = example["images"][j]
                    logger.info(f"image size: {im.size()}")
                    im = ((im.numpy() + 1.0) * 127.5).astype(np.uint8)
                    im = np.transpose(im, (1, 2, 0))  # c,H,W -> H,W,c
                    im = im[:, :, ::-1]  # RGB -> BGR (OpenCV)

                    if "conditioning_images" in example:
                        cond_img = example["conditioning_images"][j]
                        logger.info(f"conditioning image size: {cond_img.size()}")
                        cond_img = ((cond_img.numpy() + 1.0) * 127.5).astype(np.uint8)
                        cond_img = np.transpose(cond_img, (1, 2, 0))
                        cond_img = cond_img[:, :, ::-1]
                        if os.name == "nt":
                            cv2.imshow("cond_img", cond_img)

                    if os.name == "nt":  # only windows
                        cv2.imshow("img", im)
                        k = cv2.waitKey()
                        cv2.destroyAllWindows()
                    if k == 27 or k == ord("s") or k == ord("e"):
                        break
            steps += 1

            if k == ord("e"):
                break
            if k == 27 or (example["images"] is None and i >= 8):
                k = 27
                break
        if k == 27:
            break

        epoch += 1


def glob_images(directory, base="*"):
    img_paths = []
    for ext in IMAGE_EXTENSIONS:
        if base == "*":
            img_paths.extend(glob.glob(os.path.join(glob.escape(directory), base + ext)))
        else:
            img_paths.extend(glob.glob(glob.escape(os.path.join(directory, base + ext))))
    img_paths = list(set(img_paths))  # 重複を排除
    img_paths.sort()
    return img_paths


def glob_images_pathlib(dir_path, recursive):
    image_paths = []
    if recursive:
        for ext in IMAGE_EXTENSIONS:
            image_paths += list(dir_path.rglob("*" + ext))
    else:
        for ext in IMAGE_EXTENSIONS:
            image_paths += list(dir_path.glob("*" + ext))
    image_paths = list(set(image_paths))  # 重複を排除
    image_paths.sort()
    return image_paths


class MinimalDataset(BaseDataset):
    def __init__(self, tokenizer, max_token_length, resolution, network_multiplier, debug_dataset=False):
        super().__init__(tokenizer, max_token_length, resolution, network_multiplier, debug_dataset)

        self.num_train_images = 0  # update in subclass
        self.num_reg_images = 0  # update in subclass
        self.datasets = [self]
        self.batch_size = 1  # update in subclass

        self.subsets = [self]
        self.num_repeats = 1  # update in subclass if needed
        self.img_count = 1  # update in subclass if needed
        self.bucket_info = {}
        self.is_reg = False
        self.image_dir = "dummy"  # for metadata

    def verify_bucket_reso_steps(self, min_steps: int):
        pass

    def is_latent_cacheable(self) -> bool:
        return False

    def __len__(self):
        raise NotImplementedError

    # override to avoid shuffling buckets
    def set_current_epoch(self, epoch):
        self.current_epoch = epoch

    def __getitem__(self, idx):
        r"""
        The subclass may have image_data for debug_dataset, which is a dict of ImageInfo objects.

        Returns: example like this:

            for i in range(batch_size):
                image_key = ...  # whatever hashable
                image_keys.append(image_key)

                image = ...  # PIL Image
                img_tensor = self.image_transforms(img)
                images.append(img_tensor)

                caption = ...  # str
                input_ids = self.get_input_ids(caption)
                input_ids_list.append(input_ids)

                captions.append(caption)

            images = torch.stack(images, dim=0)
            input_ids_list = torch.stack(input_ids_list, dim=0)
            example = {
                "images": images,
                "input_ids": input_ids_list,
                "captions": captions,   # for debug_dataset
                "latents": None,
                "image_keys": image_keys,   # for debug_dataset
                "loss_weights": torch.ones(batch_size, dtype=torch.float32),
            }
            return example
        """
        raise NotImplementedError


def load_arbitrary_dataset(args, tokenizer) -> MinimalDataset:
    module = ".".join(args.dataset_class.split(".")[:-1])
    dataset_class = args.dataset_class.split(".")[-1]
    module = importlib.import_module(module)
    dataset_class = getattr(module, dataset_class)
    train_dataset_group: MinimalDataset = dataset_class(tokenizer, args.max_token_length, args.resolution, args.debug_dataset)
    return train_dataset_group


def load_image(image_path):
    image = Image.open(image_path)
    if not image.mode == "RGB":
        image = image.convert("RGB")
    img = np.array(image, np.uint8)
    return img


# 画像を読み込む。戻り値はnumpy.ndarray,(original width, original height),(crop left, crop top, crop right, crop bottom)
def trim_and_resize_if_required(
    random_crop: bool, image: Image.Image, reso, resized_size: Tuple[int, int]
) -> Tuple[np.ndarray, Tuple[int, int], Tuple[int, int, int, int]]:
    image_height, image_width = image.shape[0:2]
    original_size = (image_width, image_height)  # size before resize

    if image_width != resized_size[0] or image_height != resized_size[1]:
        # リサイズする
        image = cv2.resize(image, resized_size, interpolation=cv2.INTER_AREA)  # INTER_AREAでやりたいのでcv2でリサイズ

    image_height, image_width = image.shape[0:2]

    if image_width > reso[0]:
        trim_size = image_width - reso[0]
        p = trim_size // 2 if not random_crop else random.randint(0, trim_size)
        # logger.info(f"w {trim_size} {p}")
        image = image[:, p : p + reso[0]]
    if image_height > reso[1]:
        trim_size = image_height - reso[1]
        p = trim_size // 2 if not random_crop else random.randint(0, trim_size)
        # logger.info(f"h {trim_size} {p})
        image = image[p : p + reso[1]]

    # random cropの場合のcropされた値をどうcrop left/topに反映するべきか全くアイデアがない
    # I have no idea how to reflect the cropped value in crop left/top in the case of random crop

    crop_ltrb = BucketManager.get_crop_ltrb(reso, original_size)

    assert image.shape[0] == reso[1] and image.shape[1] == reso[0], f"internal error, illegal trimmed size: {image.shape}, {reso}"
    return image, original_size, crop_ltrb


def cache_batch_latents(
    vae: AutoencoderKL, cache_to_disk: bool, image_infos: List[ImageInfo], flip_aug: bool, random_crop: bool
) -> None:
    r"""
    requires image_infos to have: absolute_path, bucket_reso, resized_size, latents_npz
    optionally requires image_infos to have: image
    if cache_to_disk is True, set info.latents_npz
        flipped latents is also saved if flip_aug is True
    if cache_to_disk is False, set info.latents
        latents_flipped is also set if flip_aug is True
    latents_original_size and latents_crop_ltrb are also set
    """
    images = []
    for info in image_infos:
        image = load_image(info.absolute_path) if info.image is None else np.array(info.image, np.uint8)
        # TODO 画像のメタデータが壊れていて、メタデータから割り当てたbucketと実際の画像サイズが一致しない場合があるのでチェック追加要
        image, original_size, crop_ltrb = trim_and_resize_if_required(random_crop, image, info.bucket_reso, info.resized_size)
        image = IMAGE_TRANSFORMS(image)
        images.append(image)

        info.latents_original_size = original_size
        info.latents_crop_ltrb = crop_ltrb

    img_tensors = torch.stack(images, dim=0)
    img_tensors = img_tensors.to(device=vae.device, dtype=vae.dtype)

    with torch.no_grad():
        latents = vae.encode(img_tensors).latent_dist.sample().to("cpu")

    if flip_aug:
        img_tensors = torch.flip(img_tensors, dims=[3])
        with torch.no_grad():
            flipped_latents = vae.encode(img_tensors).latent_dist.sample().to("cpu")
    else:
        flipped_latents = [None] * len(latents)

    for info, latent, flipped_latent in zip(image_infos, latents, flipped_latents):
        # check NaN
        if torch.isnan(latents).any() or (flipped_latent is not None and torch.isnan(flipped_latent).any()):
            raise RuntimeError(f"NaN detected in latents: {info.absolute_path}")

        if cache_to_disk:
            save_latents_to_disk(info.latents_npz, latent, info.latents_original_size, info.latents_crop_ltrb, flipped_latent)
        else:
            info.latents = latent
            if flip_aug:
                info.latents_flipped = flipped_latent

    if not HIGH_VRAM:
        clean_memory_on_device(vae.device)


def cache_batch_text_encoder_outputs(
    image_infos, tokenizers, text_encoders, max_token_length, cache_to_disk, input_ids1, input_ids2, dtype
):
    input_ids1 = input_ids1.to(text_encoders[0].device)
    input_ids2 = input_ids2.to(text_encoders[1].device)

    with torch.no_grad():
        b_hidden_state1, b_hidden_state2, b_pool2 = get_hidden_states_sdxl(
            max_token_length,
            input_ids1,
            input_ids2,
            tokenizers[0],
            tokenizers[1],
            text_encoders[0],
            text_encoders[1],
            dtype,
        )

        # ここでcpuに移動しておかないと、上書きされてしまう
        b_hidden_state1 = b_hidden_state1.detach().to("cpu")  # b,n*75+2,768
        b_hidden_state2 = b_hidden_state2.detach().to("cpu")  # b,n*75+2,1280
        b_pool2 = b_pool2.detach().to("cpu")  # b,1280

    for info, hidden_state1, hidden_state2, pool2 in zip(image_infos, b_hidden_state1, b_hidden_state2, b_pool2):
        if cache_to_disk:
            save_text_encoder_outputs_to_disk(info.text_encoder_outputs_npz, hidden_state1, hidden_state2, pool2)
        else:
            info.text_encoder_outputs1 = hidden_state1
            info.text_encoder_outputs2 = hidden_state2
            info.text_encoder_pool2 = pool2


def save_text_encoder_outputs_to_disk(npz_path, hidden_state1, hidden_state2, pool2):
    np.savez(
        npz_path,
        hidden_state1=hidden_state1.cpu().float().numpy() if hidden_state1 is not None else None,
        hidden_state2=hidden_state2.cpu().float().numpy(),
        pool2=pool2.cpu().float().numpy(),
    )


def load_text_encoder_outputs_from_disk(npz_path):
    with np.load(npz_path) as f:
        hidden_state1 = torch.from_numpy(f["hidden_state1"])
        hidden_state2 = torch.from_numpy(f["hidden_state2"]) if "hidden_state2" in f else None
        pool2 = torch.from_numpy(f["pool2"]) if "pool2" in f else None
    return hidden_state1, hidden_state2, pool2


# endregion

# region モジュール入れ替え部
"""
高速化のためのモジュール入れ替え
"""

# FlashAttentionを使うCrossAttention
# based on https://github.com/lucidrains/memory-efficient-attention-pytorch/blob/main/memory_efficient_attention_pytorch/flash_attention.py
# LICENSE MIT https://github.com/lucidrains/memory-efficient-attention-pytorch/blob/main/LICENSE

# constants

EPSILON = 1e-6

# helper functions


def exists(val):
    return val is not None


def default(val, d):
    return val if exists(val) else d


def model_hash(filename):
    """Old model hash used by stable-diffusion-webui"""
    try:
        with open(filename, "rb") as file:
            m = hashlib.sha256()

            file.seek(0x100000)
            m.update(file.read(0x10000))
            return m.hexdigest()[0:8]
    except FileNotFoundError:
        return "NOFILE"
    except IsADirectoryError:  # Linux?
        return "IsADirectory"
    except PermissionError:  # Windows
        return "IsADirectory"


def calculate_sha256(filename):
    """New model hash used by stable-diffusion-webui"""
    try:
        hash_sha256 = hashlib.sha256()
        blksize = 1024 * 1024

        with open(filename, "rb") as f:
            for chunk in iter(lambda: f.read(blksize), b""):
                hash_sha256.update(chunk)

        return hash_sha256.hexdigest()
    except FileNotFoundError:
        return "NOFILE"
    except IsADirectoryError:  # Linux?
        return "IsADirectory"
    except PermissionError:  # Windows
        return "IsADirectory"


def precalculate_safetensors_hashes(tensors, metadata):
    """Precalculate the model hashes needed by sd-webui-additional-networks to
    save time on indexing the model later."""

    # Because writing user metadata to the file can change the result of
    # sd_models.model_hash(), only retain the training metadata for purposes of
    # calculating the hash, as they are meant to be immutable
    metadata = {k: v for k, v in metadata.items() if k.startswith("ss_")}

    bytes = safetensors.torch.save(tensors, metadata)
    b = BytesIO(bytes)

    model_hash = addnet_hash_safetensors(b)
    legacy_hash = addnet_hash_legacy(b)
    return model_hash, legacy_hash


def addnet_hash_legacy(b):
    """Old model hash used by sd-webui-additional-networks for .safetensors format files"""
    m = hashlib.sha256()

    b.seek(0x100000)
    m.update(b.read(0x10000))
    return m.hexdigest()[0:8]


def addnet_hash_safetensors(b):
    """New model hash used by sd-webui-additional-networks for .safetensors format files"""
    hash_sha256 = hashlib.sha256()
    blksize = 1024 * 1024

    b.seek(0)
    header = b.read(8)
    n = int.from_bytes(header, "little")

    offset = n + 8
    b.seek(offset)
    for chunk in iter(lambda: b.read(blksize), b""):
        hash_sha256.update(chunk)

    return hash_sha256.hexdigest()


def get_git_revision_hash() -> str:
    try:
        return subprocess.check_output(["git", "rev-parse", "HEAD"], cwd=os.path.dirname(__file__)).decode("ascii").strip()
    except:
        return "(unknown)"


# def replace_unet_modules(unet: diffusers.models.unet_2d_condition.UNet2DConditionModel, mem_eff_attn, xformers):
#     replace_attentions_for_hypernetwork()
#     # unet is not used currently, but it is here for future use
#     unet.enable_xformers_memory_efficient_attention()
#     return
#     if mem_eff_attn:
#         unet.set_attn_processor(FlashAttnProcessor())
#     elif xformers:
#         unet.enable_xformers_memory_efficient_attention()


# def replace_unet_cross_attn_to_xformers():
#     logger.info("CrossAttention.forward has been replaced to enable xformers.")
#     try:
#         import xformers.ops
#     except ImportError:
#         raise ImportError("No xformers / xformersがインストールされていないようです")

#     def forward_xformers(self, x, context=None, mask=None):
#         h = self.heads
#         q_in = self.to_q(x)

#         context = default(context, x)
#         context = context.to(x.dtype)

#         if hasattr(self, "hypernetwork") and self.hypernetwork is not None:
#             context_k, context_v = self.hypernetwork.forward(x, context)
#             context_k = context_k.to(x.dtype)
#             context_v = context_v.to(x.dtype)
#         else:
#             context_k = context
#             context_v = context

#         k_in = self.to_k(context_k)
#         v_in = self.to_v(context_v)

#         q, k, v = map(lambda t: rearrange(t, "b n (h d) -> b n h d", h=h), (q_in, k_in, v_in))
#         del q_in, k_in, v_in

#         q = q.contiguous()
#         k = k.contiguous()
#         v = v.contiguous()
#         out = xformers.ops.memory_efficient_attention(q, k, v, attn_bias=None)  # 最適なのを選んでくれる

#         out = rearrange(out, "b n h d -> b n (h d)", h=h)

#         # diffusers 0.7.0~
#         out = self.to_out[0](out)
#         out = self.to_out[1](out)
#         return out


#     diffusers.models.attention.CrossAttention.forward = forward_xformers
def replace_unet_modules(unet: UNet2DConditionModel, mem_eff_attn, xformers, sdpa):
    if mem_eff_attn:
        logger.info("Enable memory efficient attention for U-Net")
        unet.set_use_memory_efficient_attention(False, True)
    elif xformers:
        logger.info("Enable xformers for U-Net")
        try:
            import xformers.ops
        except ImportError:
            raise ImportError("No xformers / xformersがインストールされていないようです")

        unet.set_use_memory_efficient_attention(True, False)
    elif sdpa:
        logger.info("Enable SDPA for U-Net")
        unet.set_use_sdpa(True)


"""
def replace_vae_modules(vae: diffusers.models.AutoencoderKL, mem_eff_attn, xformers):
    # vae is not used currently, but it is here for future use
    if mem_eff_attn:
        replace_vae_attn_to_memory_efficient()
    elif xformers:
        # とりあえずDiffusersのxformersを使う。AttentionがあるのはMidBlockのみ
        logger.info("Use Diffusers xformers for VAE")
        vae.encoder.mid_block.attentions[0].set_use_memory_efficient_attention_xformers(True)
        vae.decoder.mid_block.attentions[0].set_use_memory_efficient_attention_xformers(True)


def replace_vae_attn_to_memory_efficient():
    logger.info("AttentionBlock.forward has been replaced to FlashAttention (not xformers)")
    flash_func = FlashAttentionFunction

    def forward_flash_attn(self, hidden_states):
        logger.info("forward_flash_attn")
        q_bucket_size = 512
        k_bucket_size = 1024

        residual = hidden_states
        batch, channel, height, width = hidden_states.shape

        # norm
        hidden_states = self.group_norm(hidden_states)

        hidden_states = hidden_states.view(batch, channel, height * width).transpose(1, 2)

        # proj to q, k, v
        query_proj = self.query(hidden_states)
        key_proj = self.key(hidden_states)
        value_proj = self.value(hidden_states)

        query_proj, key_proj, value_proj = map(
            lambda t: rearrange(t, "b n (h d) -> b h n d", h=self.num_heads), (query_proj, key_proj, value_proj)
        )

        out = flash_func.apply(query_proj, key_proj, value_proj, None, False, q_bucket_size, k_bucket_size)

        out = rearrange(out, "b h n d -> b n (h d)")

        # compute next hidden_states
        hidden_states = self.proj_attn(hidden_states)
        hidden_states = hidden_states.transpose(-1, -2).reshape(batch, channel, height, width)

        # res connect and rescale
        hidden_states = (hidden_states + residual) / self.rescale_output_factor
        return hidden_states

    diffusers.models.attention.AttentionBlock.forward = forward_flash_attn
"""


# endregion


# region arguments


def load_metadata_from_safetensors(safetensors_file: str) -> dict:
    """r
    This method locks the file. see https://github.com/huggingface/safetensors/issues/164
    If the file isn't .safetensors or doesn't have metadata, return empty dict.
    """
    if os.path.splitext(safetensors_file)[1] != ".safetensors":
        return {}

    with safetensors.safe_open(safetensors_file, framework="pt", device="cpu") as f:
        metadata = f.metadata()
    if metadata is None:
        metadata = {}
    return metadata


# this metadata is referred from train_network and various scripts, so we wrote here
SS_METADATA_KEY_V2 = "ss_v2"
SS_METADATA_KEY_BASE_MODEL_VERSION = "ss_base_model_version"
SS_METADATA_KEY_NETWORK_MODULE = "ss_network_module"
SS_METADATA_KEY_NETWORK_DIM = "ss_network_dim"
SS_METADATA_KEY_NETWORK_ALPHA = "ss_network_alpha"
SS_METADATA_KEY_NETWORK_ARGS = "ss_network_args"

SS_METADATA_MINIMUM_KEYS = [
    SS_METADATA_KEY_V2,
    SS_METADATA_KEY_BASE_MODEL_VERSION,
    SS_METADATA_KEY_NETWORK_MODULE,
    SS_METADATA_KEY_NETWORK_DIM,
    SS_METADATA_KEY_NETWORK_ALPHA,
    SS_METADATA_KEY_NETWORK_ARGS,
]


def build_minimum_network_metadata(
    v2: Optional[bool],
    base_model: Optional[str],
    network_module: str,
    network_dim: str,
    network_alpha: str,
    network_args: Optional[dict],
):
    # old LoRA doesn't have base_model
    metadata = {
        SS_METADATA_KEY_NETWORK_MODULE: network_module,
        SS_METADATA_KEY_NETWORK_DIM: network_dim,
        SS_METADATA_KEY_NETWORK_ALPHA: network_alpha,
    }
    if v2 is not None:
        metadata[SS_METADATA_KEY_V2] = v2
    if base_model is not None:
        metadata[SS_METADATA_KEY_BASE_MODEL_VERSION] = base_model
    if network_args is not None:
        metadata[SS_METADATA_KEY_NETWORK_ARGS] = json.dumps(network_args)
    return metadata


def get_sai_model_spec(
    state_dict: dict,
    args: argparse.Namespace,
    sdxl: bool,
    lora: bool,
    textual_inversion: bool,
    is_stable_diffusion_ckpt: Optional[bool] = None,  # None for TI and LoRA
):
    timestamp = time.time()

    v2 = args.v2
    v_parameterization = args.v_parameterization
    reso = args.resolution

    title = args.metadata_title if args.metadata_title is not None else args.output_name

    if args.min_timestep is not None or args.max_timestep is not None:
        min_time_step = args.min_timestep if args.min_timestep is not None else 0
        max_time_step = args.max_timestep if args.max_timestep is not None else 1000
        timesteps = (min_time_step, max_time_step)
    else:
        timesteps = None

    metadata = sai_model_spec.build_metadata(
        state_dict,
        v2,
        v_parameterization,
        sdxl,
        lora,
        textual_inversion,
        timestamp,
        title=title,
        reso=reso,
        is_stable_diffusion_ckpt=is_stable_diffusion_ckpt,
        author=args.metadata_author,
        description=args.metadata_description,
        license=args.metadata_license,
        tags=args.metadata_tags,
        timesteps=timesteps,
        clip_skip=args.clip_skip,  # None or int
    )
    return metadata


def add_tokenizer_arguments(parser: argparse.ArgumentParser):
    parser.add_argument(
        "--tokenizer_cache_dir",
        type=str,
        default=None,
        help="directory for caching Tokenizer (for offline training) / Tokenizerをキャッシュするディレクトリ（ネット接続なしでの学習のため）",
    )

def add_sd_models_arguments(parser: argparse.ArgumentParser):
    # for pretrained models
    parser.add_argument(
        "--v2", action="store_true", help="load Stable Diffusion v2.0 model / Stable Diffusion 2.0のモデルを読み込む"
    )
    parser.add_argument(
        "--v_parameterization", action="store_true", help="enable v-parameterization training / v-parameterization学習を有効にする"
    )
    parser.add_argument(
        "--pretrained_model_name_or_path",
        type=str,
        default=None,
        help="pretrained model to train, directory to Diffusers model or StableDiffusion checkpoint / 学習元モデル、Diffusers形式モデルのディレクトリまたはStableDiffusionのckptファイル",
    )
    add_tokenizer_arguments(parser)


def add_optimizer_arguments(parser: argparse.ArgumentParser):
    parser.add_argument(
        "--optimizer_type",
        type=str,
        default="",
        help="Optimizer to use / オプティマイザの種類: AdamW (default), AdamW8bit, PagedAdamW, PagedAdamW8bit, PagedAdamW32bit, Lion8bit, PagedLion8bit, Lion, SGDNesterov, SGDNesterov8bit, DAdaptation(DAdaptAdamPreprint), DAdaptAdaGrad, DAdaptAdam, DAdaptAdan, DAdaptAdanIP, DAdaptLion, DAdaptSGD, AdaFactor",
    )

    # backward compatibility
    parser.add_argument(
        "--use_8bit_adam",
        action="store_true",
        help="use 8bit AdamW optimizer (requires bitsandbytes) / 8bit Adamオプティマイザを使う（bitsandbytesのインストールが必要）",
    )
    parser.add_argument(
        "--use_lion_optimizer",
        action="store_true",
        help="use Lion optimizer (requires lion-pytorch) / Lionオプティマイザを使う（ lion-pytorch のインストールが必要）",
    )

    parser.add_argument("--learning_rate", type=float, default=2.0e-6, help="learning rate / 学習率")
    parser.add_argument(
        "--max_grad_norm",
        default=1.0,
        type=float,
        help="Max gradient norm, 0 for no clipping / 勾配正規化の最大norm、0でclippingを行わない",
    )

    parser.add_argument(
        "--optimizer_args",
        type=str,
        default=None,
        nargs="*",
        help='additional arguments for optimizer (like "weight_decay=0.01 betas=0.9,0.999 ...") / オプティマイザの追加引数（例： "weight_decay=0.01 betas=0.9,0.999 ..."）',
    )

    parser.add_argument("--lr_scheduler_type", type=str, default="", help="custom scheduler module / 使用するスケジューラ")
    parser.add_argument(
        "--lr_scheduler_args",
        type=str,
        default=None,
        nargs="*",
        help='additional arguments for scheduler (like "T_max=100") / スケジューラの追加引数（例： "T_max100"）',
    )

    parser.add_argument(
        "--lr_scheduler",
        type=str,
        default="constant",
        help="scheduler to use for learning rate / 学習率のスケジューラ: linear, cosine, cosine_with_restarts, polynomial, constant (default), constant_with_warmup, adafactor",
    )
    parser.add_argument(
        "--lr_warmup_steps",
        type=int,
        default=0,
        help="Number of steps for the warmup in the lr scheduler (default is 0) / 学習率のスケジューラをウォームアップするステップ数（デフォルト0）",
    )
    parser.add_argument(
        "--lr_scheduler_num_cycles",
        type=int,
        default=1,
        help="Number of restarts for cosine scheduler with restarts / cosine with restartsスケジューラでのリスタート回数",
    )
    parser.add_argument(
        "--lr_scheduler_power",
        type=float,
        default=1,
        help="Polynomial power for polynomial scheduler / polynomialスケジューラでのpolynomial power",
    )


def add_training_arguments(parser: argparse.ArgumentParser, support_dreambooth: bool):
    parser.add_argument(
        "--output_dir", type=str, default=None, help="directory to output trained model / 学習後のモデル出力先ディレクトリ"
    )
    parser.add_argument(
        "--output_name", type=str, default=None, help="base name of trained model file / 学習後のモデルの拡張子を除くファイル名"
    )
    parser.add_argument(
        "--huggingface_repo_id",
        type=str,
        default=None,
        help="huggingface repo name to upload / huggingfaceにアップロードするリポジトリ名",
    )
    parser.add_argument(
        "--huggingface_repo_type",
        type=str,
        default=None,
        help="huggingface repo type to upload / huggingfaceにアップロードするリポジトリの種類",
    )
    parser.add_argument(
        "--huggingface_path_in_repo",
        type=str,
        default=None,
        help="huggingface model path to upload files / huggingfaceにアップロードするファイルのパス",
    )
    parser.add_argument("--huggingface_token", type=str, default=None, help="huggingface token / huggingfaceのトークン")
    parser.add_argument(
        "--huggingface_repo_visibility",
        type=str,
        default=None,
        help="huggingface repository visibility ('public' for public, 'private' or None for private) / huggingfaceにアップロードするリポジトリの公開設定（'public'で公開、'private'またはNoneで非公開）",
    )
    parser.add_argument(
        "--save_state_to_huggingface", action="store_true", help="save state to huggingface / huggingfaceにstateを保存する"
    )
    parser.add_argument(
        "--resume_from_huggingface",
        action="store_true",
        help="resume from huggingface (ex: --resume {repo_id}/{path_in_repo}:{revision}:{repo_type}) / huggingfaceから学習を再開する(例: --resume {repo_id}/{path_in_repo}:{revision}:{repo_type})",
    )
    parser.add_argument(
        "--async_upload",
        action="store_true",
        help="upload to huggingface asynchronously / huggingfaceに非同期でアップロードする",
    )
    parser.add_argument(
        "--save_precision",
        type=str,
        default=None,
        choices=[None, "float", "fp16", "bf16"],
        help="precision in saving / 保存時に精度を変更して保存する",
    )
    parser.add_argument(
        "--save_every_n_epochs",
        type=int,
        default=None,
        help="save checkpoint every N epochs / 学習中のモデルを指定エポックごとに保存する",
    )
    parser.add_argument(
        "--save_every_n_steps",
        type=int,
        default=None,
        help="save checkpoint every N steps / 学習中のモデルを指定ステップごとに保存する",
    )
    parser.add_argument(
        "--save_n_epoch_ratio",
        type=int,
        default=None,
        help="save checkpoint N epoch ratio (for example 5 means save at least 5 files total) / 学習中のモデルを指定のエポック割合で保存する（たとえば5を指定すると最低5個のファイルが保存される）",
    )
    parser.add_argument(
        "--save_last_n_epochs",
        type=int,
        default=None,
        help="save last N checkpoints when saving every N epochs (remove older checkpoints) / 指定エポックごとにモデルを保存するとき最大Nエポック保存する（古いチェックポイントは削除する）",
    )
    parser.add_argument(
        "--save_last_n_epochs_state",
        type=int,
        default=None,
        help="save last N checkpoints of state (overrides the value of --save_last_n_epochs)/ 最大Nエポックstateを保存する（--save_last_n_epochsの指定を上書きする）",
    )
    parser.add_argument(
        "--save_last_n_steps",
        type=int,
        default=None,
        help="save checkpoints until N steps elapsed (remove older checkpoints if N steps elapsed) / 指定ステップごとにモデルを保存するとき、このステップ数経過するまで保存する（このステップ数経過したら削除する）",
    )
    parser.add_argument(
        "--save_last_n_steps_state",
        type=int,
        default=None,
        help="save states until N steps elapsed (remove older states if N steps elapsed, overrides --save_last_n_steps) / 指定ステップごとにstateを保存するとき、このステップ数経過するまで保存する（このステップ数経過したら削除する。--save_last_n_stepsを上書きする）",
    )
    parser.add_argument(
        "--save_state",
        action="store_true",
        help="save training state additionally (including optimizer states etc.) / optimizerなど学習状態も含めたstateを追加で保存する",
    )
    parser.add_argument("--resume", type=str, default=None, help="saved state to resume training / 学習再開するモデルのstate")

    parser.add_argument("--train_batch_size", type=int, default=1, help="batch size for training / 学習時のバッチサイズ")
    parser.add_argument(
        "--max_token_length",
        type=int,
        default=None,
        choices=[None, 150, 225],
        help="max token length of text encoder (default for 75, 150 or 225) / text encoderのトークンの最大長（未指定で75、150または225が指定可）",
    )
    parser.add_argument(
        "--mem_eff_attn",
        action="store_true",
        help="use memory efficient attention for CrossAttention / CrossAttentionに省メモリ版attentionを使う",
    )
    parser.add_argument(
        "--torch_compile", action="store_true", help="use torch.compile (requires PyTorch 2.0) / torch.compile を使う"
    )
    parser.add_argument(
        "--dynamo_backend",
        type=str,
        default="inductor",
        # available backends:
        # https://github.com/huggingface/accelerate/blob/d1abd59114ada8ba673e1214218cb2878c13b82d/src/accelerate/utils/dataclasses.py#L376-L388C5
        # https://pytorch.org/docs/stable/torch.compiler.html
        choices=["eager", "aot_eager", "inductor", "aot_ts_nvfuser", "nvprims_nvfuser", "cudagraphs", "ofi", "fx2trt", "onnxrt"],
        help="dynamo backend type (default is inductor) / dynamoのbackendの種類（デフォルトは inductor）",
    )
    parser.add_argument("--xformers", action="store_true", help="use xformers for CrossAttention / CrossAttentionにxformersを使う")
    parser.add_argument(
        "--sdpa",
        action="store_true",
        help="use sdpa for CrossAttention (requires PyTorch 2.0) / CrossAttentionにsdpaを使う（PyTorch 2.0が必要）",
    )
    parser.add_argument(
        "--vae",
        type=str,
        default=None,
        help="path to checkpoint of vae to replace / VAEを入れ替える場合、VAEのcheckpointファイルまたはディレクトリ",
    )

    parser.add_argument("--max_train_steps", type=int, default=1600, help="training steps / 学習ステップ数")
    parser.add_argument(
        "--max_train_epochs",
        type=int,
        default=None,
        help="training epochs (overrides max_train_steps) / 学習エポック数（max_train_stepsを上書きします）",
    )
    parser.add_argument(
        "--max_data_loader_n_workers",
        type=int,
        default=8,
        help="max num workers for DataLoader (lower is less main RAM usage, faster epoch start and slower data loading) / DataLoaderの最大プロセス数（小さい値ではメインメモリの使用量が減りエポック間の待ち時間が減りますが、データ読み込みは遅くなります）",
    )
    parser.add_argument(
        "--persistent_data_loader_workers",
        action="store_true",
        help="persistent DataLoader workers (useful for reduce time gap between epoch, but may use more memory) / DataLoader のワーカーを持続させる (エポック間の時間差を少なくするのに有効だが、より多くのメモリを消費する可能性がある)",
    )
    parser.add_argument("--seed", type=int, default=None, help="random seed for training / 学習時の乱数のseed")
    parser.add_argument(
        "--gradient_checkpointing", action="store_true", help="enable gradient checkpointing / grandient checkpointingを有効にする"
    )
    parser.add_argument(
        "--gradient_accumulation_steps",
        type=int,
        default=1,
        help="Number of updates steps to accumulate before performing a backward/update pass / 学習時に逆伝播をする前に勾配を合計するステップ数",
    )
    parser.add_argument(
        "--mixed_precision",
        type=str,
        default="no",
        choices=["no", "fp16", "bf16"],
        help="use mixed precision / 混合精度を使う場合、その精度",
    )
    parser.add_argument("--full_fp16", action="store_true", help="fp16 training including gradients / 勾配も含めてfp16で学習する")
    parser.add_argument(
        "--full_bf16", action="store_true", help="bf16 training including gradients / 勾配も含めてbf16で学習する"
    )  # TODO move to SDXL training, because it is not supported by SD1/2
    parser.add_argument("--fp8_base", action="store_true", help="use fp8 for base model / base modelにfp8を使う")
    parser.add_argument(
        "--ddp_timeout",
        type=int,
        default=None,
        help="DDP timeout (min, None for default of accelerate) / DDPのタイムアウト（分、Noneでaccelerateのデフォルト）",
    )
    parser.add_argument(
        "--ddp_gradient_as_bucket_view",
        action="store_true",
        help="enable gradient_as_bucket_view for DDP / DDPでgradient_as_bucket_viewを有効にする",
    )
    parser.add_argument(
        "--ddp_static_graph",
        action="store_true",
        help="enable static_graph for DDP / DDPでstatic_graphを有効にする",
    )
    parser.add_argument(
        "--clip_skip",
        type=int,
        default=None,
        help="use output of nth layer from back of text encoder (n>=1) / text encoderの後ろからn番目の層の出力を用いる（nは1以上）",
    )
    parser.add_argument(
        "--logging_dir",
        type=str,
        default=None,
        help="enable logging and output TensorBoard log to this directory / ログ出力を有効にしてこのディレクトリにTensorBoard用のログを出力する",
    )
    parser.add_argument(
        "--log_with",
        type=str,
        default=None,
        choices=["tensorboard", "wandb", "all"],
        help="what logging tool(s) to use (if 'all', TensorBoard and WandB are both used) / ログ出力に使用するツール (allを指定するとTensorBoardとWandBの両方が使用される)",
    )
    parser.add_argument(
        "--log_prefix", type=str, default=None, help="add prefix for each log directory / ログディレクトリ名の先頭に追加する文字列"
    )
    parser.add_argument(
        "--log_tracker_name",
        type=str,
        default=None,
        help="name of tracker to use for logging, default is script-specific default name / ログ出力に使用するtrackerの名前、省略時はスクリプトごとのデフォルト名",
    )
    parser.add_argument(
        "--wandb_run_name",
        type=str,
        default=None,
        help="The name of the specific wandb session / wandb ログに表示される特定の実行の名前",
    )
    parser.add_argument(
        "--log_tracker_config",
        type=str,
        default=None,
        help="path to tracker config file to use for logging / ログ出力に使用するtrackerの設定ファイルのパス",
    )
    parser.add_argument(
        "--wandb_api_key",
        type=str,
        default=None,
        help="specify WandB API key to log in before starting training (optional). / WandB APIキーを指定して学習開始前にログインする（オプション）",
    )
    parser.add_argument(
        "--noise_offset",
        type=float,
        default=None,
        help="enable noise offset with this value (if enabled, around 0.1 is recommended) / Noise offsetを有効にしてこの値を設定する（有効にする場合は0.1程度を推奨）",
    )
    parser.add_argument(
        "--multires_noise_iterations",
        type=int,
        default=None,
        help="enable multires noise with this number of iterations (if enabled, around 6-10 is recommended) / Multires noiseを有効にしてこのイテレーション数を設定する（有効にする場合は6-10程度を推奨）",
    )
    parser.add_argument(
        "--ip_noise_gamma",
        type=float,
        default=None,
        help="enable input perturbation noise. used for regularization. recommended value: around 0.1 (from arxiv.org/abs/2301.11706) "
        + "/  input perturbation noiseを有効にする。正則化に使用される。推奨値: 0.1程度 (arxiv.org/abs/2301.11706 より)",
    )
    # parser.add_argument(
    #     "--perlin_noise",
    #     type=int,
    #     default=None,
    #     help="enable perlin noise and set the octaves / perlin noiseを有効にしてoctavesをこの値に設定する",
    # )
    parser.add_argument(
        "--multires_noise_discount",
        type=float,
        default=0.3,
        help="set discount value for multires noise (has no effect without --multires_noise_iterations) / Multires noiseのdiscount値を設定する（--multires_noise_iterations指定時のみ有効）",
    )
    parser.add_argument(
        "--adaptive_noise_scale",
        type=float,
        default=None,
        help="add `latent mean absolute value * this value` to noise_offset (disabled if None, default) / latentの平均値の絶対値 * この値をnoise_offsetに加算する（Noneの場合は無効、デフォルト）",
    )
    parser.add_argument(
        "--zero_terminal_snr",
        action="store_true",
        help="fix noise scheduler betas to enforce zero terminal SNR / noise schedulerのbetasを修正して、zero terminal SNRを強制する",
    )
    parser.add_argument(
        "--min_timestep",
        type=int,
        default=None,
        help="set minimum time step for U-Net training (0~999, default is 0) / U-Net学習時のtime stepの最小値を設定する（0~999で指定、省略時はデフォルト値(0)） ",
    )
    parser.add_argument(
        "--max_timestep",
        type=int,
        default=None,
        help="set maximum time step for U-Net training (1~1000, default is 1000) / U-Net学習時のtime stepの最大値を設定する（1~1000で指定、省略時はデフォルト値(1000)）",
    )

    parser.add_argument(
        "--lowram",
        action="store_true",
        help="enable low RAM optimization. e.g. load models to VRAM instead of RAM (for machines which have bigger VRAM than RAM such as Colab and Kaggle) / メインメモリが少ない環境向け最適化を有効にする。たとえばVRAMにモデルを読み込む等（ColabやKaggleなどRAMに比べてVRAMが多い環境向け）",
    )
    parser.add_argument(
        "--highvram",
        action="store_true",
        help="disable low VRAM optimization. e.g. do not clear CUDA cache after each latent caching (for machines which have bigger VRAM) "
        + "/ VRAMが少ない環境向け最適化を無効にする。たとえば各latentのキャッシュ後のCUDAキャッシュクリアを行わない等（VRAMが多い環境向け）",
    )

    parser.add_argument(
        "--sample_every_n_steps",
        type=int,
        default=None,
        help="generate sample images every N steps / 学習中のモデルで指定ステップごとにサンプル出力する",
    )
    parser.add_argument(
        "--sample_at_first", action="store_true", help="generate sample images before training / 学習前にサンプル出力する"
    )
    parser.add_argument(
        "--sample_every_n_epochs",
        type=int,
        default=None,
        help="generate sample images every N epochs (overwrites n_steps) / 学習中のモデルで指定エポックごとにサンプル出力する（ステップ数指定を上書きします）",
    )
    parser.add_argument(
        "--sample_prompts",
        type=str,
        default=None,
        help="file for prompts to generate sample images / 学習中モデルのサンプル出力用プロンプトのファイル",
    )
    parser.add_argument(
        "--sample_sampler",
        type=str,
        default="ddim",
        choices=[
            "ddim",
            "pndm",
            "lms",
            "euler",
            "euler_a",
            "heun",
            "dpm_2",
            "dpm_2_a",
            "dpmsolver",
            "dpmsolver++",
            "dpmsingle",
            "k_lms",
            "k_euler",
            "k_euler_a",
            "k_dpm_2",
            "k_dpm_2_a",
        ],
        help=f"sampler (scheduler) type for sample images / サンプル出力時のサンプラー（スケジューラ）の種類",
    )

    parser.add_argument(
        "--config_file",
        type=str,
        default=None,
        help="using .toml instead of args to pass hyperparameter / ハイパーパラメータを引数ではなく.tomlファイルで渡す",
    )
    parser.add_argument(
        "--output_config", action="store_true", help="output command line args to given .toml file / 引数を.tomlファイルに出力する"
    )

    # SAI Model spec
    parser.add_argument(
        "--metadata_title",
        type=str,
        default=None,
        help="title for model metadata (default is output_name) / メタデータに書き込まれるモデルタイトル、省略時はoutput_name",
    )
    parser.add_argument(
        "--metadata_author",
        type=str,
        default=None,
        help="author name for model metadata / メタデータに書き込まれるモデル作者名",
    )
    parser.add_argument(
        "--metadata_description",
        type=str,
        default=None,
        help="description for model metadata / メタデータに書き込まれるモデル説明",
    )
    parser.add_argument(
        "--metadata_license",
        type=str,
        default=None,
        help="license for model metadata / メタデータに書き込まれるモデルライセンス",
    )
    parser.add_argument(
        "--metadata_tags",
        type=str,
        default=None,
        help="tags for model metadata, separated by comma / メタデータに書き込まれるモデルタグ、カンマ区切り",
    )

    if support_dreambooth:
        # DreamBooth training
        parser.add_argument(
            "--prior_loss_weight", type=float, default=1.0, help="loss weight for regularization images / 正則化画像のlossの重み"
        )


def verify_training_args(args: argparse.Namespace):
    r"""
    Verify training arguments. Also reflect highvram option to global variable
    学習用引数を検証する。あわせて highvram オプションの指定をグローバル変数に反映する
    """
    if args.highvram:
        print("highvram is enabled / highvramが有効です")
        global HIGH_VRAM
        HIGH_VRAM = True
<<<<<<< HEAD
    
=======

    if args.v_parameterization and not args.v2:
        logger.warning(
            "v_parameterization should be with v2 not v1 or sdxl / v1やsdxlでv_parameterizationを使用することは想定されていません"
        )
    if args.v2 and args.clip_skip is not None:
        logger.warning("v2 with clip_skip will be unexpected / v2でclip_skipを使用することは想定されていません")

>>>>>>> d1fb4808
    if args.cache_latents_to_disk and not args.cache_latents:
        args.cache_latents = True
        logger.warning(
            "cache_latents_to_disk is enabled, so cache_latents is also enabled / cache_latents_to_diskが有効なため、cache_latentsを有効にします"
        )

    if not hasattr(args, "v_parameterization"):
        # Stable Cascade: skip following checks
        return

    if args.v_parameterization and not args.v2:
        logger.warning("v_parameterization should be with v2 not v1 or sdxl / v1やsdxlでv_parameterizationを使用することは想定されていません")
    if args.v2 and args.clip_skip is not None:
        logger.warning("v2 with clip_skip will be unexpected / v2でclip_skipを使用することは想定されていません")

    # noise_offset, perlin_noise, multires_noise_iterations cannot be enabled at the same time
    # # Listを使って数えてもいいけど並べてしまえ
    # if args.noise_offset is not None and args.multires_noise_iterations is not None:
    #     raise ValueError(
    #         "noise_offset and multires_noise_iterations cannot be enabled at the same time / noise_offsetとmultires_noise_iterationsを同時に有効にできません"
    #     )
    # if args.noise_offset is not None and args.perlin_noise is not None:
    #     raise ValueError("noise_offset and perlin_noise cannot be enabled at the same time / noise_offsetとperlin_noiseは同時に有効にできません")
    # if args.perlin_noise is not None and args.multires_noise_iterations is not None:
    #     raise ValueError(
    #         "perlin_noise and multires_noise_iterations cannot be enabled at the same time / perlin_noiseとmultires_noise_iterationsを同時に有効にできません"
    #     )

    if args.adaptive_noise_scale is not None and args.noise_offset is None:
        raise ValueError("adaptive_noise_scale requires noise_offset / adaptive_noise_scaleを使用するにはnoise_offsetが必要です")

    if args.scale_v_pred_loss_like_noise_pred and not args.v_parameterization:
        raise ValueError(
            "scale_v_pred_loss_like_noise_pred can be enabled only with v_parameterization / scale_v_pred_loss_like_noise_predはv_parameterizationが有効なときのみ有効にできます"
        )

    if args.v_pred_like_loss and args.v_parameterization:
        raise ValueError(
            "v_pred_like_loss cannot be enabled with v_parameterization / v_pred_like_lossはv_parameterizationが有効なときには有効にできません"
        )

    if args.zero_terminal_snr and not args.v_parameterization:
        logger.warning(
            f"zero_terminal_snr is enabled, but v_parameterization is not enabled. training will be unexpected"
            + " / zero_terminal_snrが有効ですが、v_parameterizationが有効ではありません。学習結果は想定外になる可能性があります"
        )


def add_dataset_arguments(
    parser: argparse.ArgumentParser, support_dreambooth: bool, support_caption: bool, support_caption_dropout: bool
):
    # dataset common
    parser.add_argument(
        "--train_data_dir", type=str, default=None, help="directory for train images / 学習画像データのディレクトリ"
    )
    parser.add_argument(
        "--shuffle_caption", action="store_true", help="shuffle separated caption / 区切られたcaptionの各要素をshuffleする"
    )
    parser.add_argument("--caption_separator", type=str, default=",", help="separator for caption / captionの区切り文字")
    parser.add_argument(
        "--caption_extension", type=str, default=".caption", help="extension of caption files / 読み込むcaptionファイルの拡張子"
    )
    parser.add_argument(
        "--caption_extention",
        type=str,
        default=None,
        help="extension of caption files (backward compatibility) / 読み込むcaptionファイルの拡張子（スペルミスを残してあります）",
    )
    parser.add_argument(
        "--keep_tokens",
        type=int,
        default=0,
        help="keep heading N tokens when shuffling caption tokens (token means comma separated strings) / captionのシャッフル時に、先頭からこの個数のトークンをシャッフルしないで残す（トークンはカンマ区切りの各部分を意味する）",
    )
    parser.add_argument(
        "--keep_tokens_separator",
        type=str,
        default="",
        help="A custom separator to divide the caption into fixed and flexible parts. Tokens before this separator will not be shuffled. If not specified, '--keep_tokens' will be used to determine the fixed number of tokens."
        + " / captionを固定部分と可変部分に分けるためのカスタム区切り文字。この区切り文字より前のトークンはシャッフルされない。指定しない場合、'--keep_tokens'が固定部分のトークン数として使用される。",
    )
    parser.add_argument(
        "--caption_prefix",
        type=str,
        default=None,
        help="prefix for caption text / captionのテキストの先頭に付ける文字列",
    )
    parser.add_argument(
        "--caption_suffix",
        type=str,
        default=None,
        help="suffix for caption text / captionのテキストの末尾に付ける文字列",
    )
    parser.add_argument(
        "--color_aug", action="store_true", help="enable weak color augmentation / 学習時に色合いのaugmentationを有効にする"
    )
    parser.add_argument(
        "--flip_aug", action="store_true", help="enable horizontal flip augmentation / 学習時に左右反転のaugmentationを有効にする"
    )
    parser.add_argument(
        "--face_crop_aug_range",
        type=str,
        default=None,
        help="enable face-centered crop augmentation and its range (e.g. 2.0,4.0) / 学習時に顔を中心とした切り出しaugmentationを有効にするときは倍率を指定する（例：2.0,4.0）",
    )
    parser.add_argument(
        "--random_crop",
        action="store_true",
        help="enable random crop (for style training in face-centered crop augmentation) / ランダムな切り出しを有効にする（顔を中心としたaugmentationを行うときに画風の学習用に指定する）",
    )
    parser.add_argument(
        "--debug_dataset",
        action="store_true",
        help="show images for debugging (do not train) / デバッグ用に学習データを画面表示する（学習は行わない）",
    )
    parser.add_argument(
        "--resolution",
        type=str,
        default=None,
        help="resolution in training ('size' or 'width,height') / 学習時の画像解像度（'サイズ'指定、または'幅,高さ'指定）",
    )
    parser.add_argument(
        "--cache_latents",
        action="store_true",
        help="cache latents to main memory to reduce VRAM usage (augmentations must be disabled) / VRAM削減のためにlatentをメインメモリにcacheする（augmentationは使用不可） ",
    )
    parser.add_argument(
        "--vae_batch_size", type=int, default=1, help="batch size for caching latents / latentのcache時のバッチサイズ"
    )
    parser.add_argument(
        "--cache_latents_to_disk",
        action="store_true",
        help="cache latents to disk to reduce VRAM usage (augmentations must be disabled) / VRAM削減のためにlatentをディスクにcacheする（augmentationは使用不可）",
    )
    parser.add_argument(
        "--enable_bucket",
        action="store_true",
        help="enable buckets for multi aspect ratio training / 複数解像度学習のためのbucketを有効にする",
    )
    parser.add_argument("--min_bucket_reso", type=int, default=256, help="minimum resolution for buckets / bucketの最小解像度")
    parser.add_argument("--max_bucket_reso", type=int, default=1024, help="maximum resolution for buckets / bucketの最大解像度")
    parser.add_argument(
        "--bucket_reso_steps",
        type=int,
        default=64,
        help="steps of resolution for buckets, divisible by 8 is recommended / bucketの解像度の単位、8で割り切れる値を推奨します",
    )
    parser.add_argument(
        "--bucket_no_upscale",
        action="store_true",
        help="make bucket for each image without upscaling / 画像を拡大せずbucketを作成します",
    )

    parser.add_argument(
        "--token_warmup_min",
        type=int,
        default=1,
        help="start learning at N tags (token means comma separated strinfloatgs) / タグ数をN個から増やしながら学習する",
    )
    parser.add_argument(
        "--token_warmup_step",
        type=float,
        default=0,
        help="tag length reaches maximum on N steps (or N*max_train_steps if N<1) / N（N<1ならN*max_train_steps）ステップでタグ長が最大になる。デフォルトは0（最初から最大）",
    )

    parser.add_argument(
        "--dataset_class",
        type=str,
        default=None,
        help="dataset class for arbitrary dataset (package.module.Class) / 任意のデータセットを用いるときのクラス名 (package.module.Class)",
    )

    if support_caption_dropout:
        # Textual Inversion はcaptionのdropoutをsupportしない
        # いわゆるtensorのDropoutと紛らわしいのでprefixにcaptionを付けておく　every_n_epochsは他と平仄を合わせてdefault Noneに
        parser.add_argument(
            "--caption_dropout_rate", type=float, default=0.0, help="Rate out dropout caption(0.0~1.0) / captionをdropoutする割合"
        )
        parser.add_argument(
            "--caption_dropout_every_n_epochs",
            type=int,
            default=0,
            help="Dropout all captions every N epochs / captionを指定エポックごとにdropoutする",
        )
        parser.add_argument(
            "--caption_tag_dropout_rate",
            type=float,
            default=0.0,
            help="Rate out dropout comma separated tokens(0.0~1.0) / カンマ区切りのタグをdropoutする割合",
        )

    if support_dreambooth:
        # DreamBooth dataset
        parser.add_argument(
            "--reg_data_dir", type=str, default=None, help="directory for regularization images / 正則化画像データのディレクトリ"
        )

    if support_caption:
        # caption dataset
        parser.add_argument(
            "--in_json", type=str, default=None, help="json metadata for dataset / データセットのmetadataのjsonファイル"
        )
        parser.add_argument(
            "--dataset_repeats",
            type=int,
            default=1,
            help="repeat dataset when training with captions / キャプションでの学習時にデータセットを繰り返す回数",
        )


def add_sd_saving_arguments(parser: argparse.ArgumentParser):
    parser.add_argument(
        "--save_model_as",
        type=str,
        default=None,
        choices=[None, "ckpt", "safetensors", "diffusers", "diffusers_safetensors"],
        help="format to save the model (default is same to original) / モデル保存時の形式（未指定時は元モデルと同じ）",
    )
    parser.add_argument(
        "--use_safetensors",
        action="store_true",
        help="use safetensors format to save (if save_model_as is not specified) / checkpoint、モデルをsafetensors形式で保存する（save_model_as未指定時）",
    )


def read_config_from_file(args: argparse.Namespace, parser: argparse.ArgumentParser):
    if not args.config_file:
        return args

    config_path = args.config_file + ".toml" if not args.config_file.endswith(".toml") else args.config_file

    if args.output_config:
        # check if config file exists
        if os.path.exists(config_path):
            logger.error(f"Config file already exists. Aborting... / 出力先の設定ファイルが既に存在します: {config_path}")
            exit(1)

        # convert args to dictionary
        args_dict = vars(args)

        # remove unnecessary keys
        for key in ["config_file", "output_config", "wandb_api_key"]:
            if key in args_dict:
                del args_dict[key]

        # get default args from parser
        default_args = vars(parser.parse_args([]))

        # remove default values: cannot use args_dict.items directly because it will be changed during iteration
        for key, value in list(args_dict.items()):
            if key in default_args and value == default_args[key]:
                del args_dict[key]

        # convert Path to str in dictionary
        for key, value in args_dict.items():
            if isinstance(value, pathlib.Path):
                args_dict[key] = str(value)

        # convert to toml and output to file
        with open(config_path, "w") as f:
            toml.dump(args_dict, f)

        logger.info(f"Saved config file / 設定ファイルを保存しました: {config_path}")
        exit(0)

    if not os.path.exists(config_path):
        logger.info(f"{config_path} not found.")
        exit(1)

    logger.info(f"Loading settings from {config_path}...")
    with open(config_path, "r") as f:
        config_dict = toml.load(f)

    # combine all sections into one
    ignore_nesting_dict = {}
    for section_name, section_dict in config_dict.items():
        # if value is not dict, save key and value as is
        if not isinstance(section_dict, dict):
            ignore_nesting_dict[section_name] = section_dict
            continue

        # if value is dict, save all key and value into one dict
        for key, value in section_dict.items():
            ignore_nesting_dict[key] = value

    config_args = argparse.Namespace(**ignore_nesting_dict)
    args = parser.parse_args(namespace=config_args)
    args.config_file = os.path.splitext(args.config_file)[0]
    logger.info(args.config_file)

    return args


# endregion

# region utils


def resume_from_local_or_hf_if_specified(accelerator, args):
    if not args.resume:
        return

    if not args.resume_from_huggingface:
        logger.info(f"resume training from local state: {args.resume}")
        accelerator.load_state(args.resume)
        return

    logger.info(f"resume training from huggingface state: {args.resume}")
    repo_id = args.resume.split("/")[0] + "/" + args.resume.split("/")[1]
    path_in_repo = "/".join(args.resume.split("/")[2:])
    revision = None
    repo_type = None
    if ":" in path_in_repo:
        divided = path_in_repo.split(":")
        if len(divided) == 2:
            path_in_repo, revision = divided
            repo_type = "model"
        else:
            path_in_repo, revision, repo_type = divided
    logger.info(f"Downloading state from huggingface: {repo_id}/{path_in_repo}@{revision}")

    list_files = huggingface_util.list_dir(
        repo_id=repo_id,
        subfolder=path_in_repo,
        revision=revision,
        token=args.huggingface_token,
        repo_type=repo_type,
    )

    async def download(filename) -> str:
        def task():
            return hf_hub_download(
                repo_id=repo_id,
                filename=filename,
                revision=revision,
                repo_type=repo_type,
                token=args.huggingface_token,
            )

        return await asyncio.get_event_loop().run_in_executor(None, task)

    loop = asyncio.get_event_loop()
    results = loop.run_until_complete(asyncio.gather(*[download(filename=filename.rfilename) for filename in list_files]))
    if len(results) == 0:
        raise ValueError(
            "No files found in the specified repo id/path/revision / 指定されたリポジトリID/パス/リビジョンにファイルが見つかりませんでした"
        )
    dirname = os.path.dirname(results[0])
    accelerator.load_state(dirname)


def get_optimizer(args, trainable_params):
    # "Optimizer to use: AdamW, AdamW8bit, Lion, SGDNesterov, SGDNesterov8bit, PagedAdamW, PagedAdamW8bit, PagedAdamW32bit, Lion8bit, PagedLion8bit, DAdaptation(DAdaptAdamPreprint), DAdaptAdaGrad, DAdaptAdam, DAdaptAdan, DAdaptAdanIP, DAdaptLion, DAdaptSGD, Adafactor"

    optimizer_type = args.optimizer_type
    if args.use_8bit_adam:
        assert (
            not args.use_lion_optimizer
        ), "both option use_8bit_adam and use_lion_optimizer are specified / use_8bit_adamとuse_lion_optimizerの両方のオプションが指定されています"
        assert (
            optimizer_type is None or optimizer_type == ""
        ), "both option use_8bit_adam and optimizer_type are specified / use_8bit_adamとoptimizer_typeの両方のオプションが指定されています"
        optimizer_type = "AdamW8bit"

    elif args.use_lion_optimizer:
        assert (
            optimizer_type is None or optimizer_type == ""
        ), "both option use_lion_optimizer and optimizer_type are specified / use_lion_optimizerとoptimizer_typeの両方のオプションが指定されています"
        optimizer_type = "Lion"

    if optimizer_type is None or optimizer_type == "":
        optimizer_type = "AdamW"
    optimizer_type = optimizer_type.lower()

    # 引数を分解する
    optimizer_kwargs = {}
    if args.optimizer_args is not None and len(args.optimizer_args) > 0:
        for arg in args.optimizer_args:
            key, value = arg.split("=")
            value = ast.literal_eval(value)

            # value = value.split(",")
            # for i in range(len(value)):
            #     if value[i].lower() == "true" or value[i].lower() == "false":
            #         value[i] = value[i].lower() == "true"
            #     else:
            #         value[i] = ast.float(value[i])
            # if len(value) == 1:
            #     value = value[0]
            # else:
            #     value = tuple(value)

            optimizer_kwargs[key] = value
    # logger.info(f"optkwargs {optimizer}_{kwargs}")

    lr = args.learning_rate
    optimizer = None

    if optimizer_type == "Lion".lower():
        try:
            import lion_pytorch
        except ImportError:
            raise ImportError("No lion_pytorch / lion_pytorch がインストールされていないようです")
        logger.info(f"use Lion optimizer | {optimizer_kwargs}")
        optimizer_class = lion_pytorch.Lion
        optimizer = optimizer_class(trainable_params, lr=lr, **optimizer_kwargs)

    elif optimizer_type.endswith("8bit".lower()):
        try:
            import bitsandbytes as bnb
        except ImportError:
            raise ImportError("No bitsandbytes / bitsandbytesがインストールされていないようです")

        if optimizer_type == "AdamW8bit".lower():
            logger.info(f"use 8-bit AdamW optimizer | {optimizer_kwargs}")
            optimizer_class = bnb.optim.AdamW8bit
            optimizer = optimizer_class(trainable_params, lr=lr, **optimizer_kwargs)

        elif optimizer_type == "SGDNesterov8bit".lower():
            logger.info(f"use 8-bit SGD with Nesterov optimizer | {optimizer_kwargs}")
            if "momentum" not in optimizer_kwargs:
                logger.warning(
                    f"8-bit SGD with Nesterov must be with momentum, set momentum to 0.9 / 8-bit SGD with Nesterovはmomentum指定が必須のため0.9に設定します"
                )
                optimizer_kwargs["momentum"] = 0.9

            optimizer_class = bnb.optim.SGD8bit
            optimizer = optimizer_class(trainable_params, lr=lr, nesterov=True, **optimizer_kwargs)

        elif optimizer_type == "Lion8bit".lower():
            logger.info(f"use 8-bit Lion optimizer | {optimizer_kwargs}")
            try:
                optimizer_class = bnb.optim.Lion8bit
            except AttributeError:
                raise AttributeError(
                    "No Lion8bit. The version of bitsandbytes installed seems to be old. Please install 0.38.0 or later. / Lion8bitが定義されていません。インストールされているbitsandbytesのバージョンが古いようです。0.38.0以上をインストールしてください"
                )
        elif optimizer_type == "PagedAdamW8bit".lower():
            logger.info(f"use 8-bit PagedAdamW optimizer | {optimizer_kwargs}")
            try:
                optimizer_class = bnb.optim.PagedAdamW8bit
            except AttributeError:
                raise AttributeError(
                    "No PagedAdamW8bit. The version of bitsandbytes installed seems to be old. Please install 0.39.0 or later. / PagedAdamW8bitが定義されていません。インストールされているbitsandbytesのバージョンが古いようです。0.39.0以上をインストールしてください"
                )
        elif optimizer_type == "PagedLion8bit".lower():
            logger.info(f"use 8-bit Paged Lion optimizer | {optimizer_kwargs}")
            try:
                optimizer_class = bnb.optim.PagedLion8bit
            except AttributeError:
                raise AttributeError(
                    "No PagedLion8bit. The version of bitsandbytes installed seems to be old. Please install 0.39.0 or later. / PagedLion8bitが定義されていません。インストールされているbitsandbytesのバージョンが古いようです。0.39.0以上をインストールしてください"
                )

        optimizer = optimizer_class(trainable_params, lr=lr, **optimizer_kwargs)

    elif optimizer_type == "PagedAdamW".lower():
        logger.info(f"use PagedAdamW optimizer | {optimizer_kwargs}")
        try:
            import bitsandbytes as bnb
        except ImportError:
            raise ImportError("No bitsandbytes / bitsandbytesがインストールされていないようです")
        try:
            optimizer_class = bnb.optim.PagedAdamW
        except AttributeError:
            raise AttributeError(
                "No PagedAdamW. The version of bitsandbytes installed seems to be old. Please install 0.39.0 or later. / PagedAdamWが定義されていません。インストールされているbitsandbytesのバージョンが古いようです。0.39.0以上をインストールしてください"
            )
        optimizer = optimizer_class(trainable_params, lr=lr, **optimizer_kwargs)

    elif optimizer_type == "PagedAdamW32bit".lower():
        logger.info(f"use 32-bit PagedAdamW optimizer | {optimizer_kwargs}")
        try:
            import bitsandbytes as bnb
        except ImportError:
            raise ImportError("No bitsandbytes / bitsandbytesがインストールされていないようです")
        try:
            optimizer_class = bnb.optim.PagedAdamW32bit
        except AttributeError:
            raise AttributeError(
                "No PagedAdamW32bit. The version of bitsandbytes installed seems to be old. Please install 0.39.0 or later. / PagedAdamW32bitが定義されていません。インストールされているbitsandbytesのバージョンが古いようです。0.39.0以上をインストールしてください"
            )
        optimizer = optimizer_class(trainable_params, lr=lr, **optimizer_kwargs)

    elif optimizer_type == "SGDNesterov".lower():
        logger.info(f"use SGD with Nesterov optimizer | {optimizer_kwargs}")
        if "momentum" not in optimizer_kwargs:
            logger.info(
                f"SGD with Nesterov must be with momentum, set momentum to 0.9 / SGD with Nesterovはmomentum指定が必須のため0.9に設定します"
            )
            optimizer_kwargs["momentum"] = 0.9

        optimizer_class = torch.optim.SGD
        optimizer = optimizer_class(trainable_params, lr=lr, nesterov=True, **optimizer_kwargs)

    elif optimizer_type.startswith("DAdapt".lower()) or optimizer_type == "Prodigy".lower():
        # check lr and lr_count, and logger.info warning
        actual_lr = lr
        lr_count = 1
        if type(trainable_params) == list and type(trainable_params[0]) == dict:
            lrs = set()
            actual_lr = trainable_params[0].get("lr", actual_lr)
            for group in trainable_params:
                lrs.add(group.get("lr", actual_lr))
            lr_count = len(lrs)

        if actual_lr <= 0.1:
            logger.warning(
                f"learning rate is too low. If using D-Adaptation or Prodigy, set learning rate around 1.0 / 学習率が低すぎるようです。D-AdaptationまたはProdigyの使用時は1.0前後の値を指定してください: lr={actual_lr}"
            )
            logger.warning("recommend option: lr=1.0 / 推奨は1.0です")
        if lr_count > 1:
            logger.warning(
                f"when multiple learning rates are specified with dadaptation (e.g. for Text Encoder and U-Net), only the first one will take effect / D-AdaptationまたはProdigyで複数の学習率を指定した場合（Text EncoderとU-Netなど）、最初の学習率のみが有効になります: lr={actual_lr}"
            )

        if optimizer_type.startswith("DAdapt".lower()):
            # DAdaptation family
            # check dadaptation is installed
            try:
                import dadaptation
                import dadaptation.experimental as experimental
            except ImportError:
                raise ImportError("No dadaptation / dadaptation がインストールされていないようです")

            # set optimizer
            if optimizer_type == "DAdaptation".lower() or optimizer_type == "DAdaptAdamPreprint".lower():
                optimizer_class = experimental.DAdaptAdamPreprint
                logger.info(f"use D-Adaptation AdamPreprint optimizer | {optimizer_kwargs}")
            elif optimizer_type == "DAdaptAdaGrad".lower():
                optimizer_class = dadaptation.DAdaptAdaGrad
                logger.info(f"use D-Adaptation AdaGrad optimizer | {optimizer_kwargs}")
            elif optimizer_type == "DAdaptAdam".lower():
                optimizer_class = dadaptation.DAdaptAdam
                logger.info(f"use D-Adaptation Adam optimizer | {optimizer_kwargs}")
            elif optimizer_type == "DAdaptAdan".lower():
                optimizer_class = dadaptation.DAdaptAdan
                logger.info(f"use D-Adaptation Adan optimizer | {optimizer_kwargs}")
            elif optimizer_type == "DAdaptAdanIP".lower():
                optimizer_class = experimental.DAdaptAdanIP
                logger.info(f"use D-Adaptation AdanIP optimizer | {optimizer_kwargs}")
            elif optimizer_type == "DAdaptLion".lower():
                optimizer_class = dadaptation.DAdaptLion
                logger.info(f"use D-Adaptation Lion optimizer | {optimizer_kwargs}")
            elif optimizer_type == "DAdaptSGD".lower():
                optimizer_class = dadaptation.DAdaptSGD
                logger.info(f"use D-Adaptation SGD optimizer | {optimizer_kwargs}")
            else:
                raise ValueError(f"Unknown optimizer type: {optimizer_type}")

            optimizer = optimizer_class(trainable_params, lr=lr, **optimizer_kwargs)
        else:
            # Prodigy
            # check Prodigy is installed
            try:
                import prodigyopt
            except ImportError:
                raise ImportError("No Prodigy / Prodigy がインストールされていないようです")

            logger.info(f"use Prodigy optimizer | {optimizer_kwargs}")
            optimizer_class = prodigyopt.Prodigy
            optimizer = optimizer_class(trainable_params, lr=lr, **optimizer_kwargs)

    elif optimizer_type == "Adafactor".lower():
        # 引数を確認して適宜補正する
        if "relative_step" not in optimizer_kwargs:
            optimizer_kwargs["relative_step"] = True  # default
        if not optimizer_kwargs["relative_step"] and optimizer_kwargs.get("warmup_init", False):
            logger.info(
                f"set relative_step to True because warmup_init is True / warmup_initがTrueのためrelative_stepをTrueにします"
            )
            optimizer_kwargs["relative_step"] = True
        logger.info(f"use Adafactor optimizer | {optimizer_kwargs}")

        if optimizer_kwargs["relative_step"]:
            logger.info(f"relative_step is true / relative_stepがtrueです")
            if lr != 0.0:
                logger.warning(f"learning rate is used as initial_lr / 指定したlearning rateはinitial_lrとして使用されます")
            args.learning_rate = None

            # trainable_paramsがgroupだった時の処理：lrを削除する
            if type(trainable_params) == list and type(trainable_params[0]) == dict:
                has_group_lr = False
                for group in trainable_params:
                    p = group.pop("lr", None)
                    has_group_lr = has_group_lr or (p is not None)

                if has_group_lr:
                    # 一応argsを無効にしておく TODO 依存関係が逆転してるのであまり望ましくない
                    logger.warning(f"unet_lr and text_encoder_lr are ignored / unet_lrとtext_encoder_lrは無視されます")
                    args.unet_lr = None
                    args.text_encoder_lr = None

            if args.lr_scheduler != "adafactor":
                logger.info(f"use adafactor_scheduler / スケジューラにadafactor_schedulerを使用します")
            args.lr_scheduler = f"adafactor:{lr}"  # ちょっと微妙だけど

            lr = None
        else:
            if args.max_grad_norm != 0.0:
                logger.warning(
                    f"because max_grad_norm is set, clip_grad_norm is enabled. consider set to 0 / max_grad_normが設定されているためclip_grad_normが有効になります。0に設定して無効にしたほうがいいかもしれません"
                )
            if args.lr_scheduler != "constant_with_warmup":
                logger.warning(f"constant_with_warmup will be good / スケジューラはconstant_with_warmupが良いかもしれません")
            if optimizer_kwargs.get("clip_threshold", 1.0) != 1.0:
                logger.warning(f"clip_threshold=1.0 will be good / clip_thresholdは1.0が良いかもしれません")

        optimizer_class = transformers.optimization.Adafactor
        optimizer = optimizer_class(trainable_params, lr=lr, **optimizer_kwargs)

    elif optimizer_type == "AdamW".lower():
        logger.info(f"use AdamW optimizer | {optimizer_kwargs}")
        optimizer_class = torch.optim.AdamW
        optimizer = optimizer_class(trainable_params, lr=lr, **optimizer_kwargs)

    if optimizer is None:
        # 任意のoptimizerを使う
        optimizer_type = args.optimizer_type  # lowerでないやつ（微妙）
        logger.info(f"use {optimizer_type} | {optimizer_kwargs}")
        if "." not in optimizer_type:
            optimizer_module = torch.optim
        else:
            values = optimizer_type.split(".")
            optimizer_module = importlib.import_module(".".join(values[:-1]))
            optimizer_type = values[-1]

        optimizer_class = getattr(optimizer_module, optimizer_type)
        optimizer = optimizer_class(trainable_params, lr=lr, **optimizer_kwargs)

    optimizer_name = optimizer_class.__module__ + "." + optimizer_class.__name__
    optimizer_args = ",".join([f"{k}={v}" for k, v in optimizer_kwargs.items()])

    return optimizer_name, optimizer_args, optimizer


# Modified version of get_scheduler() function from diffusers.optimizer.get_scheduler
# Add some checking and features to the original function.


def get_scheduler_fix(args, optimizer: Optimizer, num_processes: int):
    """
    Unified API to get any scheduler from its name.
    """
    name = args.lr_scheduler
    num_warmup_steps: Optional[int] = args.lr_warmup_steps
    num_training_steps = args.max_train_steps * num_processes  # * args.gradient_accumulation_steps
    num_cycles = args.lr_scheduler_num_cycles
    power = args.lr_scheduler_power

    lr_scheduler_kwargs = {}  # get custom lr_scheduler kwargs
    if args.lr_scheduler_args is not None and len(args.lr_scheduler_args) > 0:
        for arg in args.lr_scheduler_args:
            key, value = arg.split("=")
            value = ast.literal_eval(value)
            lr_scheduler_kwargs[key] = value

    def wrap_check_needless_num_warmup_steps(return_vals):
        if num_warmup_steps is not None and num_warmup_steps != 0:
            raise ValueError(f"{name} does not require `num_warmup_steps`. Set None or 0.")
        return return_vals

    # using any lr_scheduler from other library
    if args.lr_scheduler_type:
        lr_scheduler_type = args.lr_scheduler_type
        logger.info(f"use {lr_scheduler_type} | {lr_scheduler_kwargs} as lr_scheduler")
        if "." not in lr_scheduler_type:  # default to use torch.optim
            lr_scheduler_module = torch.optim.lr_scheduler
        else:
            values = lr_scheduler_type.split(".")
            lr_scheduler_module = importlib.import_module(".".join(values[:-1]))
            lr_scheduler_type = values[-1]
        lr_scheduler_class = getattr(lr_scheduler_module, lr_scheduler_type)
        lr_scheduler = lr_scheduler_class(optimizer, **lr_scheduler_kwargs)
        return wrap_check_needless_num_warmup_steps(lr_scheduler)

    if name.startswith("adafactor"):
        assert (
            type(optimizer) == transformers.optimization.Adafactor
        ), f"adafactor scheduler must be used with Adafactor optimizer / adafactor schedulerはAdafactorオプティマイザと同時に使ってください"
        initial_lr = float(name.split(":")[1])
        # logger.info(f"adafactor scheduler init lr {initial_lr}")
        return wrap_check_needless_num_warmup_steps(transformers.optimization.AdafactorSchedule(optimizer, initial_lr))

    name = SchedulerType(name)
    schedule_func = TYPE_TO_SCHEDULER_FUNCTION[name]

    if name == SchedulerType.CONSTANT:
        return wrap_check_needless_num_warmup_steps(schedule_func(optimizer, **lr_scheduler_kwargs))

    if name == SchedulerType.PIECEWISE_CONSTANT:
        return schedule_func(optimizer, **lr_scheduler_kwargs)  # step_rules and last_epoch are given as kwargs

    # All other schedulers require `num_warmup_steps`
    if num_warmup_steps is None:
        raise ValueError(f"{name} requires `num_warmup_steps`, please provide that argument.")

    if name == SchedulerType.CONSTANT_WITH_WARMUP:
        return schedule_func(optimizer, num_warmup_steps=num_warmup_steps, **lr_scheduler_kwargs)

    # All other schedulers require `num_training_steps`
    if num_training_steps is None:
        raise ValueError(f"{name} requires `num_training_steps`, please provide that argument.")

    if name == SchedulerType.COSINE_WITH_RESTARTS:
        return schedule_func(
            optimizer,
            num_warmup_steps=num_warmup_steps,
            num_training_steps=num_training_steps,
            num_cycles=num_cycles,
            **lr_scheduler_kwargs,
        )

    if name == SchedulerType.POLYNOMIAL:
        return schedule_func(
            optimizer, num_warmup_steps=num_warmup_steps, num_training_steps=num_training_steps, power=power, **lr_scheduler_kwargs
        )

    return schedule_func(optimizer, num_warmup_steps=num_warmup_steps, num_training_steps=num_training_steps, **lr_scheduler_kwargs)


def prepare_dataset_args(args: argparse.Namespace, support_metadata: bool):
    # backward compatibility
    if args.caption_extention is not None:
        args.caption_extension = args.caption_extention
        args.caption_extention = None

    # assert args.resolution is not None, f"resolution is required / resolution（解像度）を指定してください"
    if args.resolution is not None:
        args.resolution = tuple([int(r) for r in args.resolution.split(",")])
        if len(args.resolution) == 1:
            args.resolution = (args.resolution[0], args.resolution[0])
        assert (
            len(args.resolution) == 2
        ), f"resolution must be 'size' or 'width,height' / resolution（解像度）は'サイズ'または'幅','高さ'で指定してください: {args.resolution}"

    if args.face_crop_aug_range is not None:
        args.face_crop_aug_range = tuple([float(r) for r in args.face_crop_aug_range.split(",")])
        assert (
            len(args.face_crop_aug_range) == 2 and args.face_crop_aug_range[0] <= args.face_crop_aug_range[1]
        ), f"face_crop_aug_range must be two floats / face_crop_aug_rangeは'下限,上限'で指定してください: {args.face_crop_aug_range}"
    else:
        args.face_crop_aug_range = None

    if support_metadata:
        if args.in_json is not None and (args.color_aug or args.random_crop):
            logger.warning(
                f"latents in npz is ignored when color_aug or random_crop is True / color_augまたはrandom_cropを有効にした場合、npzファイルのlatentsは無視されます"
            )


def load_tokenizer(args: argparse.Namespace):
    logger.info("prepare tokenizer")
    original_path = V2_STABLE_DIFFUSION_PATH if args.v2 else TOKENIZER_PATH

    tokenizer: CLIPTokenizer = None
    if args.tokenizer_cache_dir:
        local_tokenizer_path = os.path.join(args.tokenizer_cache_dir, original_path.replace("/", "_"))
        if os.path.exists(local_tokenizer_path):
            logger.info(f"load tokenizer from cache: {local_tokenizer_path}")
            tokenizer = CLIPTokenizer.from_pretrained(local_tokenizer_path)  # same for v1 and v2

    if tokenizer is None:
        if args.v2:
            tokenizer = CLIPTokenizer.from_pretrained(original_path, subfolder="tokenizer")
        else:
            tokenizer = CLIPTokenizer.from_pretrained(original_path)

    if hasattr(args, "max_token_length") and args.max_token_length is not None:
        logger.info(f"update token length: {args.max_token_length}")

    if args.tokenizer_cache_dir and not os.path.exists(local_tokenizer_path):
        logger.info(f"save Tokenizer to cache: {local_tokenizer_path}")
        tokenizer.save_pretrained(local_tokenizer_path)

    return tokenizer


def prepare_accelerator(args: argparse.Namespace):
    if args.logging_dir is None:
        logging_dir = None
    else:
        log_prefix = "" if args.log_prefix is None else args.log_prefix
        logging_dir = args.logging_dir + "/" + log_prefix + time.strftime("%Y%m%d%H%M%S", time.localtime())

    if args.log_with is None:
        if logging_dir is not None:
            log_with = "tensorboard"
        else:
            log_with = None
    else:
        log_with = args.log_with
        if log_with in ["tensorboard", "all"]:
            if logging_dir is None:
                raise ValueError(
                    "logging_dir is required when log_with is tensorboard / Tensorboardを使う場合、logging_dirを指定してください"
                )
        if log_with in ["wandb", "all"]:
            try:
                import wandb
            except ImportError:
                raise ImportError("No wandb / wandb がインストールされていないようです")
            if logging_dir is not None:
                os.makedirs(logging_dir, exist_ok=True)
                os.environ["WANDB_DIR"] = logging_dir
            if args.wandb_api_key is not None:
                wandb.login(key=args.wandb_api_key)

    # torch.compile のオプション。 NO の場合は torch.compile は使わない
    dynamo_backend = "NO"
    if args.torch_compile:
        dynamo_backend = args.dynamo_backend

    kwargs_handlers = (
        InitProcessGroupKwargs(timeout=datetime.timedelta(minutes=args.ddp_timeout)) if args.ddp_timeout else None,
        (
            DistributedDataParallelKwargs(
                gradient_as_bucket_view=args.ddp_gradient_as_bucket_view, static_graph=args.ddp_static_graph
            )
            if args.ddp_gradient_as_bucket_view or args.ddp_static_graph
            else None
        ),
    )
    kwargs_handlers = list(filter(lambda x: x is not None, kwargs_handlers))
    accelerator = Accelerator(
        gradient_accumulation_steps=args.gradient_accumulation_steps,
        mixed_precision=args.mixed_precision,
        log_with=log_with,
        project_dir=logging_dir,
        kwargs_handlers=kwargs_handlers,
        dynamo_backend=dynamo_backend,
    )
    print("accelerator device:", accelerator.device)
    return accelerator


def prepare_dtype(args: argparse.Namespace):
    weight_dtype = torch.float32
    if args.mixed_precision == "fp16":
        weight_dtype = torch.float16
    elif args.mixed_precision == "bf16":
        weight_dtype = torch.bfloat16

    save_dtype = None
    if args.save_precision == "fp16":
        save_dtype = torch.float16
    elif args.save_precision == "bf16":
        save_dtype = torch.bfloat16
    elif args.save_precision == "float":
        save_dtype = torch.float32

    return weight_dtype, save_dtype


def _load_target_model(args: argparse.Namespace, weight_dtype, device="cpu", unet_use_linear_projection_in_v2=False):
    name_or_path = args.pretrained_model_name_or_path
    name_or_path = os.path.realpath(name_or_path) if os.path.islink(name_or_path) else name_or_path
    load_stable_diffusion_format = os.path.isfile(name_or_path)  # determine SD or Diffusers
    if load_stable_diffusion_format:
        logger.info(f"load StableDiffusion checkpoint: {name_or_path}")
        text_encoder, vae, unet = model_util.load_models_from_stable_diffusion_checkpoint(
            args.v2, name_or_path, device, unet_use_linear_projection_in_v2=unet_use_linear_projection_in_v2
        )
    else:
        # Diffusers model is loaded to CPU
        logger.info(f"load Diffusers pretrained models: {name_or_path}")
        try:
            pipe = StableDiffusionPipeline.from_pretrained(name_or_path, tokenizer=None, safety_checker=None)
        except EnvironmentError as ex:
            logger.error(
                f"model is not found as a file or in Hugging Face, perhaps file name is wrong? / 指定したモデル名のファイル、またはHugging Faceのモデルが見つかりません。ファイル名が誤っているかもしれません: {name_or_path}"
            )
            raise ex
        text_encoder = pipe.text_encoder
        vae = pipe.vae
        unet = pipe.unet
        del pipe

        # Diffusers U-Net to original U-Net
        # TODO *.ckpt/*.safetensorsのv2と同じ形式にここで変換すると良さそう
        # logger.info(f"unet config: {unet.config}")
        original_unet = UNet2DConditionModel(
            unet.config.sample_size,
            unet.config.attention_head_dim,
            unet.config.cross_attention_dim,
            unet.config.use_linear_projection,
            unet.config.upcast_attention,
        )
        original_unet.load_state_dict(unet.state_dict())
        unet = original_unet
        logger.info("U-Net converted to original U-Net")

    # VAEを読み込む
    if args.vae is not None:
        vae = model_util.load_vae(args.vae, weight_dtype)
        logger.info("additional VAE loaded")

    return text_encoder, vae, unet, load_stable_diffusion_format


def load_target_model(args, weight_dtype, accelerator, unet_use_linear_projection_in_v2=False):
    # load models for each process
    for pi in range(accelerator.state.num_processes):
        if pi == accelerator.state.local_process_index:
            logger.info(f"loading model for process {accelerator.state.local_process_index}/{accelerator.state.num_processes}")

            text_encoder, vae, unet, load_stable_diffusion_format = _load_target_model(
                args,
                weight_dtype,
                accelerator.device if args.lowram else "cpu",
                unet_use_linear_projection_in_v2=unet_use_linear_projection_in_v2,
            )

            # work on low-ram device
            if args.lowram:
                text_encoder.to(accelerator.device)
                unet.to(accelerator.device)
                vae.to(accelerator.device)

            clean_memory_on_device(accelerator.device)
        accelerator.wait_for_everyone()

    return text_encoder, vae, unet, load_stable_diffusion_format


def patch_accelerator_for_fp16_training(accelerator):
    org_unscale_grads = accelerator.scaler._unscale_grads_

    def _unscale_grads_replacer(optimizer, inv_scale, found_inf, allow_fp16):
        return org_unscale_grads(optimizer, inv_scale, found_inf, True)

    accelerator.scaler._unscale_grads_ = _unscale_grads_replacer


def get_hidden_states(args: argparse.Namespace, input_ids, tokenizer, text_encoder, weight_dtype=None):
    # with no_token_padding, the length is not max length, return result immediately
    if input_ids.size()[-1] != tokenizer.model_max_length:
        return text_encoder(input_ids)[0]

    # input_ids: b,n,77
    b_size = input_ids.size()[0]
    input_ids = input_ids.reshape((-1, tokenizer.model_max_length))  # batch_size*3, 77

    if args.clip_skip is None:
        encoder_hidden_states = text_encoder(input_ids)[0]
    else:
        enc_out = text_encoder(input_ids, output_hidden_states=True, return_dict=True)
        encoder_hidden_states = enc_out["hidden_states"][-args.clip_skip]
        encoder_hidden_states = text_encoder.text_model.final_layer_norm(encoder_hidden_states)

    # bs*3, 77, 768 or 1024
    encoder_hidden_states = encoder_hidden_states.reshape((b_size, -1, encoder_hidden_states.shape[-1]))

    if args.max_token_length is not None:
        if args.v2:
            # v2: <BOS>...<EOS> <PAD> ... の三連を <BOS>...<EOS> <PAD> ... へ戻す　正直この実装でいいのかわからん
            states_list = [encoder_hidden_states[:, 0].unsqueeze(1)]  # <BOS>
            for i in range(1, args.max_token_length, tokenizer.model_max_length):
                chunk = encoder_hidden_states[:, i : i + tokenizer.model_max_length - 2]  # <BOS> の後から 最後の前まで
                if i > 0:
                    for j in range(len(chunk)):
                        if input_ids[j, 1] == tokenizer.eos_token:  # 空、つまり <BOS> <EOS> <PAD> ...のパターン
                            chunk[j, 0] = chunk[j, 1]  # 次の <PAD> の値をコピーする
                states_list.append(chunk)  # <BOS> の後から <EOS> の前まで
            states_list.append(encoder_hidden_states[:, -1].unsqueeze(1))  # <EOS> か <PAD> のどちらか
            encoder_hidden_states = torch.cat(states_list, dim=1)
        else:
            # v1: <BOS>...<EOS> の三連を <BOS>...<EOS> へ戻す
            states_list = [encoder_hidden_states[:, 0].unsqueeze(1)]  # <BOS>
            for i in range(1, args.max_token_length, tokenizer.model_max_length):
                states_list.append(
                    encoder_hidden_states[:, i : i + tokenizer.model_max_length - 2]
                )  # <BOS> の後から <EOS> の前まで
            states_list.append(encoder_hidden_states[:, -1].unsqueeze(1))  # <EOS>
            encoder_hidden_states = torch.cat(states_list, dim=1)

    if weight_dtype is not None:
        # this is required for additional network training
        encoder_hidden_states = encoder_hidden_states.to(weight_dtype)

    return encoder_hidden_states


def pool_workaround(
    text_encoder: CLIPTextModelWithProjection, last_hidden_state: torch.Tensor, input_ids: torch.Tensor, eos_token_id: int
):
    r"""
    workaround for CLIP's pooling bug: it returns the hidden states for the max token id as the pooled output
    instead of the hidden states for the EOS token
    If we use Textual Inversion, we need to use the hidden states for the EOS token as the pooled output

    Original code from CLIP's pooling function:

    \# text_embeds.shape = [batch_size, sequence_length, transformer.width]
    \# take features from the eot embedding (eot_token is the highest number in each sequence)
    \# casting to torch.int for onnx compatibility: argmax doesn't support int64 inputs with opset 14
    pooled_output = last_hidden_state[
        torch.arange(last_hidden_state.shape[0], device=last_hidden_state.device),
        input_ids.to(dtype=torch.int, device=last_hidden_state.device).argmax(dim=-1),
    ]
    """

    # input_ids: b*n,77
    # find index for EOS token

    # Following code is not working if one of the input_ids has multiple EOS tokens (very odd case)
    # eos_token_index = torch.where(input_ids == eos_token_id)[1]
    # eos_token_index = eos_token_index.to(device=last_hidden_state.device)

    # Create a mask where the EOS tokens are
    eos_token_mask = (input_ids == eos_token_id).int()

    # Use argmax to find the last index of the EOS token for each element in the batch
    eos_token_index = torch.argmax(eos_token_mask, dim=1)  # this will be 0 if there is no EOS token, it's fine
    eos_token_index = eos_token_index.to(device=last_hidden_state.device)

    # get hidden states for EOS token
    pooled_output = last_hidden_state[torch.arange(last_hidden_state.shape[0], device=last_hidden_state.device), eos_token_index]

    # apply projection: projection may be of different dtype than last_hidden_state
    pooled_output = text_encoder.text_projection(pooled_output.to(text_encoder.text_projection.weight.dtype))
    pooled_output = pooled_output.to(last_hidden_state.dtype)

    return pooled_output


def get_hidden_states_sdxl(
    max_token_length: int,
    input_ids1: torch.Tensor,
    input_ids2: torch.Tensor,
    tokenizer1: CLIPTokenizer,
    tokenizer2: CLIPTokenizer,
    text_encoder1: CLIPTextModel,
    text_encoder2: CLIPTextModelWithProjection,
    weight_dtype: Optional[str] = None,
    accelerator: Optional[Accelerator] = None,
):
    # input_ids: b,n,77 -> b*n, 77
    b_size = input_ids1.size()[0]
    input_ids1 = input_ids1.reshape((-1, tokenizer1.model_max_length))  # batch_size*n, 77
    input_ids2 = input_ids2.reshape((-1, tokenizer2.model_max_length))  # batch_size*n, 77

    # text_encoder1
    enc_out = text_encoder1(input_ids1, output_hidden_states=True, return_dict=True)
    hidden_states1 = enc_out["hidden_states"][11]

    # text_encoder2
    enc_out = text_encoder2(input_ids2, output_hidden_states=True, return_dict=True)
    hidden_states2 = enc_out["hidden_states"][-2]  # penuultimate layer

    # pool2 = enc_out["text_embeds"]
    unwrapped_text_encoder2 = text_encoder2 if accelerator is None else accelerator.unwrap_model(text_encoder2)
    pool2 = pool_workaround(unwrapped_text_encoder2, enc_out["last_hidden_state"], input_ids2, tokenizer2.eos_token_id)

    # b*n, 77, 768 or 1280 -> b, n*77, 768 or 1280
    n_size = 1 if max_token_length is None else max_token_length // 75
    hidden_states1 = hidden_states1.reshape((b_size, -1, hidden_states1.shape[-1]))
    hidden_states2 = hidden_states2.reshape((b_size, -1, hidden_states2.shape[-1]))

    if max_token_length is not None:
        # bs*3, 77, 768 or 1024
        # encoder1: <BOS>...<EOS> の三連を <BOS>...<EOS> へ戻す
        states_list = [hidden_states1[:, 0].unsqueeze(1)]  # <BOS>
        for i in range(1, max_token_length, tokenizer1.model_max_length):
            states_list.append(hidden_states1[:, i : i + tokenizer1.model_max_length - 2])  # <BOS> の後から <EOS> の前まで
        states_list.append(hidden_states1[:, -1].unsqueeze(1))  # <EOS>
        hidden_states1 = torch.cat(states_list, dim=1)

        # v2: <BOS>...<EOS> <PAD> ... の三連を <BOS>...<EOS> <PAD> ... へ戻す　正直この実装でいいのかわからん
        states_list = [hidden_states2[:, 0].unsqueeze(1)]  # <BOS>
        for i in range(1, max_token_length, tokenizer2.model_max_length):
            chunk = hidden_states2[:, i : i + tokenizer2.model_max_length - 2]  # <BOS> の後から 最後の前まで
            # this causes an error:
            # RuntimeError: one of the variables needed for gradient computation has been modified by an inplace operation
            # if i > 1:
            #     for j in range(len(chunk)):  # batch_size
            #         if input_ids2[n_index + j * n_size, 1] == tokenizer2.eos_token_id:  # 空、つまり <BOS> <EOS> <PAD> ...のパターン
            #             chunk[j, 0] = chunk[j, 1]  # 次の <PAD> の値をコピーする
            states_list.append(chunk)  # <BOS> の後から <EOS> の前まで
        states_list.append(hidden_states2[:, -1].unsqueeze(1))  # <EOS> か <PAD> のどちらか
        hidden_states2 = torch.cat(states_list, dim=1)

        # pool はnの最初のものを使う
        pool2 = pool2[::n_size]

    if weight_dtype is not None:
        # this is required for additional network training
        hidden_states1 = hidden_states1.to(weight_dtype)
        hidden_states2 = hidden_states2.to(weight_dtype)

    return hidden_states1, hidden_states2, pool2


def default_if_none(value, default):
    return default if value is None else value


def get_epoch_ckpt_name(args: argparse.Namespace, ext: str, epoch_no: int):
    model_name = default_if_none(args.output_name, DEFAULT_EPOCH_NAME)
    return EPOCH_FILE_NAME.format(model_name, epoch_no) + ext


def get_step_ckpt_name(args: argparse.Namespace, ext: str, step_no: int):
    model_name = default_if_none(args.output_name, DEFAULT_STEP_NAME)
    return STEP_FILE_NAME.format(model_name, step_no) + ext


def get_last_ckpt_name(args: argparse.Namespace, ext: str):
    model_name = default_if_none(args.output_name, DEFAULT_LAST_OUTPUT_NAME)
    return model_name + ext


def get_remove_epoch_no(args: argparse.Namespace, epoch_no: int):
    if args.save_last_n_epochs is None:
        return None

    remove_epoch_no = epoch_no - args.save_every_n_epochs * args.save_last_n_epochs
    if remove_epoch_no < 0:
        return None
    return remove_epoch_no


def get_remove_step_no(args: argparse.Namespace, step_no: int):
    if args.save_last_n_steps is None:
        return None

    # last_n_steps前のstep_noから、save_every_n_stepsの倍数のstep_noを計算して削除する
    # save_every_n_steps=10, save_last_n_steps=30の場合、50step目には30step分残し、10step目を削除する
    remove_step_no = step_no - args.save_last_n_steps - 1
    remove_step_no = remove_step_no - (remove_step_no % args.save_every_n_steps)
    if remove_step_no < 0:
        return None
    return remove_step_no


# epochとstepの保存、メタデータにepoch/stepが含まれ引数が同じになるため、統合している
# on_epoch_end: Trueならepoch終了時、Falseならstep経過時
def save_sd_model_on_epoch_end_or_stepwise(
    args: argparse.Namespace,
    on_epoch_end: bool,
    accelerator,
    src_path: str,
    save_stable_diffusion_format: bool,
    use_safetensors: bool,
    save_dtype: torch.dtype,
    epoch: int,
    num_train_epochs: int,
    global_step: int,
    text_encoder,
    unet,
    vae,
):
    def sd_saver(ckpt_file, epoch_no, global_step):
        sai_metadata = get_sai_model_spec(None, args, False, False, False, is_stable_diffusion_ckpt=True)
        model_util.save_stable_diffusion_checkpoint(
            args.v2, ckpt_file, text_encoder, unet, src_path, epoch_no, global_step, sai_metadata, save_dtype, vae
        )

    def diffusers_saver(out_dir):
        model_util.save_diffusers_checkpoint(
            args.v2, out_dir, text_encoder, unet, src_path, vae=vae, use_safetensors=use_safetensors
        )

    save_sd_model_on_epoch_end_or_stepwise_common(
        args,
        on_epoch_end,
        accelerator,
        save_stable_diffusion_format,
        use_safetensors,
        epoch,
        num_train_epochs,
        global_step,
        sd_saver,
        diffusers_saver,
    )


def save_sd_model_on_epoch_end_or_stepwise_common(
    args: argparse.Namespace,
    on_epoch_end: bool,
    accelerator,
    save_stable_diffusion_format: bool,
    use_safetensors: bool,
    epoch: int,
    num_train_epochs: int,
    global_step: int,
    sd_saver,
    diffusers_saver,
):
    if on_epoch_end:
        epoch_no = epoch + 1
        saving = epoch_no % args.save_every_n_epochs == 0 and epoch_no < num_train_epochs
        if not saving:
            return

        model_name = default_if_none(args.output_name, DEFAULT_EPOCH_NAME)
        remove_no = get_remove_epoch_no(args, epoch_no)
    else:
        # 保存するか否かは呼び出し側で判断済み

        model_name = default_if_none(args.output_name, DEFAULT_STEP_NAME)
        epoch_no = epoch  # 例: 最初のepochの途中で保存したら0になる、SDモデルに保存される
        remove_no = get_remove_step_no(args, global_step)

    os.makedirs(args.output_dir, exist_ok=True)
    if save_stable_diffusion_format:
        ext = ".safetensors" if use_safetensors else ".ckpt"

        if on_epoch_end:
            ckpt_name = get_epoch_ckpt_name(args, ext, epoch_no)
        else:
            ckpt_name = get_step_ckpt_name(args, ext, global_step)

        ckpt_file = os.path.join(args.output_dir, ckpt_name)
        logger.info("")
        logger.info(f"saving checkpoint: {ckpt_file}")
        sd_saver(ckpt_file, epoch_no, global_step)

        if args.huggingface_repo_id is not None:
            huggingface_util.upload(args, ckpt_file, "/" + ckpt_name)

        # remove older checkpoints
        if remove_no is not None:
            if on_epoch_end:
                remove_ckpt_name = get_epoch_ckpt_name(args, ext, remove_no)
            else:
                remove_ckpt_name = get_step_ckpt_name(args, ext, remove_no)

            remove_ckpt_file = os.path.join(args.output_dir, remove_ckpt_name)
            if os.path.exists(remove_ckpt_file):
                logger.info(f"removing old checkpoint: {remove_ckpt_file}")
                os.remove(remove_ckpt_file)

    else:
        if on_epoch_end:
            out_dir = os.path.join(args.output_dir, EPOCH_DIFFUSERS_DIR_NAME.format(model_name, epoch_no))
        else:
            out_dir = os.path.join(args.output_dir, STEP_DIFFUSERS_DIR_NAME.format(model_name, global_step))

        logger.info("")
        logger.info(f"saving model: {out_dir}")
        diffusers_saver(out_dir)

        if args.huggingface_repo_id is not None:
            huggingface_util.upload(args, out_dir, "/" + model_name)

        # remove older checkpoints
        if remove_no is not None:
            if on_epoch_end:
                remove_out_dir = os.path.join(args.output_dir, EPOCH_DIFFUSERS_DIR_NAME.format(model_name, remove_no))
            else:
                remove_out_dir = os.path.join(args.output_dir, STEP_DIFFUSERS_DIR_NAME.format(model_name, remove_no))

            if os.path.exists(remove_out_dir):
                logger.info(f"removing old model: {remove_out_dir}")
                shutil.rmtree(remove_out_dir)

    if args.save_state:
        if on_epoch_end:
            save_and_remove_state_on_epoch_end(args, accelerator, epoch_no)
        else:
            save_and_remove_state_stepwise(args, accelerator, global_step)


def save_and_remove_state_on_epoch_end(args: argparse.Namespace, accelerator, epoch_no):
    model_name = default_if_none(args.output_name, DEFAULT_EPOCH_NAME)

    logger.info("")
    logger.info(f"saving state at epoch {epoch_no}")
    os.makedirs(args.output_dir, exist_ok=True)

    state_dir = os.path.join(args.output_dir, EPOCH_STATE_NAME.format(model_name, epoch_no))
    accelerator.save_state(state_dir)
    if args.save_state_to_huggingface:
        logger.info("uploading state to huggingface.")
        huggingface_util.upload(args, state_dir, "/" + EPOCH_STATE_NAME.format(model_name, epoch_no))

    last_n_epochs = args.save_last_n_epochs_state if args.save_last_n_epochs_state else args.save_last_n_epochs
    if last_n_epochs is not None:
        remove_epoch_no = epoch_no - args.save_every_n_epochs * last_n_epochs
        state_dir_old = os.path.join(args.output_dir, EPOCH_STATE_NAME.format(model_name, remove_epoch_no))
        if os.path.exists(state_dir_old):
            logger.info(f"removing old state: {state_dir_old}")
            shutil.rmtree(state_dir_old)


def save_and_remove_state_stepwise(args: argparse.Namespace, accelerator, step_no):
    model_name = default_if_none(args.output_name, DEFAULT_STEP_NAME)

    logger.info("")
    logger.info(f"saving state at step {step_no}")
    os.makedirs(args.output_dir, exist_ok=True)

    state_dir = os.path.join(args.output_dir, STEP_STATE_NAME.format(model_name, step_no))
    accelerator.save_state(state_dir)
    if args.save_state_to_huggingface:
        logger.info("uploading state to huggingface.")
        huggingface_util.upload(args, state_dir, "/" + STEP_STATE_NAME.format(model_name, step_no))

    last_n_steps = args.save_last_n_steps_state if args.save_last_n_steps_state else args.save_last_n_steps
    if last_n_steps is not None:
        # last_n_steps前のstep_noから、save_every_n_stepsの倍数のstep_noを計算して削除する
        remove_step_no = step_no - last_n_steps - 1
        remove_step_no = remove_step_no - (remove_step_no % args.save_every_n_steps)

        if remove_step_no > 0:
            state_dir_old = os.path.join(args.output_dir, STEP_STATE_NAME.format(model_name, remove_step_no))
            if os.path.exists(state_dir_old):
                logger.info(f"removing old state: {state_dir_old}")
                shutil.rmtree(state_dir_old)


def save_state_on_train_end(args: argparse.Namespace, accelerator):
    model_name = default_if_none(args.output_name, DEFAULT_LAST_OUTPUT_NAME)

    logger.info("")
    logger.info("saving last state.")
    os.makedirs(args.output_dir, exist_ok=True)

    state_dir = os.path.join(args.output_dir, LAST_STATE_NAME.format(model_name))
    accelerator.save_state(state_dir)

    if args.save_state_to_huggingface:
        logger.info("uploading last state to huggingface.")
        huggingface_util.upload(args, state_dir, "/" + LAST_STATE_NAME.format(model_name))


def save_sd_model_on_train_end(
    args: argparse.Namespace,
    src_path: str,
    save_stable_diffusion_format: bool,
    use_safetensors: bool,
    save_dtype: torch.dtype,
    epoch: int,
    global_step: int,
    text_encoder,
    unet,
    vae,
):
    def sd_saver(ckpt_file, epoch_no, global_step):
        sai_metadata = get_sai_model_spec(None, args, False, False, False, is_stable_diffusion_ckpt=True)
        model_util.save_stable_diffusion_checkpoint(
            args.v2, ckpt_file, text_encoder, unet, src_path, epoch_no, global_step, sai_metadata, save_dtype, vae
        )

    def diffusers_saver(out_dir):
        model_util.save_diffusers_checkpoint(
            args.v2, out_dir, text_encoder, unet, src_path, vae=vae, use_safetensors=use_safetensors
        )

    save_sd_model_on_train_end_common(
        args, save_stable_diffusion_format, use_safetensors, epoch, global_step, sd_saver, diffusers_saver
    )


def save_sd_model_on_train_end_common(
    args: argparse.Namespace,
    save_stable_diffusion_format: bool,
    use_safetensors: bool,
    epoch: int,
    global_step: int,
    sd_saver,
    diffusers_saver,
):
    model_name = default_if_none(args.output_name, DEFAULT_LAST_OUTPUT_NAME)

    if save_stable_diffusion_format:
        os.makedirs(args.output_dir, exist_ok=True)

        ckpt_name = model_name + (".safetensors" if use_safetensors else ".ckpt")
        ckpt_file = os.path.join(args.output_dir, ckpt_name)

        logger.info(f"save trained model as StableDiffusion checkpoint to {ckpt_file}")
        sd_saver(ckpt_file, epoch, global_step)

        if args.huggingface_repo_id is not None:
            huggingface_util.upload(args, ckpt_file, "/" + ckpt_name, force_sync_upload=True)
    else:
        out_dir = os.path.join(args.output_dir, model_name)
        os.makedirs(out_dir, exist_ok=True)

        logger.info(f"save trained model as Diffusers to {out_dir}")
        diffusers_saver(out_dir)

        if args.huggingface_repo_id is not None:
            huggingface_util.upload(args, out_dir, "/" + model_name, force_sync_upload=True)


def get_noise_noisy_latents_and_timesteps(args, noise_scheduler, latents):
    # Sample noise that we'll add to the latents
    noise = torch.randn_like(latents, device=latents.device)
    if args.noise_offset:
        noise = custom_train_functions.apply_noise_offset(latents, noise, args.noise_offset, args.adaptive_noise_scale)
    if args.multires_noise_iterations:
        noise = custom_train_functions.pyramid_noise_like(
            noise, latents.device, args.multires_noise_iterations, args.multires_noise_discount
        )

    # Sample a random timestep for each image
    b_size = latents.shape[0]
    min_timestep = 0 if args.min_timestep is None else args.min_timestep
    max_timestep = noise_scheduler.config.num_train_timesteps if args.max_timestep is None else args.max_timestep

    timesteps = torch.randint(min_timestep, max_timestep, (b_size,), device=latents.device)
    timesteps = timesteps.long()

    # Add noise to the latents according to the noise magnitude at each timestep
    # (this is the forward diffusion process)
    if args.ip_noise_gamma:
        noisy_latents = noise_scheduler.add_noise(latents, noise + args.ip_noise_gamma * torch.randn_like(latents), timesteps)
    else:
        noisy_latents = noise_scheduler.add_noise(latents, noise, timesteps)

    return noise, noisy_latents, timesteps


def append_lr_to_logs(logs, lr_scheduler, optimizer_type, including_unet=True):
    names = []
    if including_unet:
        names.append("unet")
    names.append("text_encoder1")
    names.append("text_encoder2")

    append_lr_to_logs_with_names(logs, lr_scheduler, optimizer_type, names)


def append_lr_to_logs_with_names(logs, lr_scheduler, optimizer_type, names):
    lrs = lr_scheduler.get_last_lr()

    for lr_index in range(len(lrs)):
        name = names[lr_index]
        logs["lr/" + name] = float(lrs[lr_index])

        if optimizer_type.lower().startswith("DAdapt".lower()) or optimizer_type.lower() == "Prodigy".lower():
            logs["lr/d*lr/" + name] = (
                lr_scheduler.optimizers[-1].param_groups[lr_index]["d"] * lr_scheduler.optimizers[-1].param_groups[lr_index]["lr"]
            )


# scheduler:
SCHEDULER_LINEAR_START = 0.00085
SCHEDULER_LINEAR_END = 0.0120
SCHEDULER_TIMESTEPS = 1000
SCHEDLER_SCHEDULE = "scaled_linear"


def get_my_scheduler(
    *,
    sample_sampler: str,
    v_parameterization: bool,
):
    sched_init_args = {}
    if sample_sampler == "ddim":
        scheduler_cls = DDIMScheduler
    elif sample_sampler == "ddpm":  # ddpmはおかしくなるのでoptionから外してある
        scheduler_cls = DDPMScheduler
    elif sample_sampler == "pndm":
        scheduler_cls = PNDMScheduler
    elif sample_sampler == "lms" or sample_sampler == "k_lms":
        scheduler_cls = LMSDiscreteScheduler
    elif sample_sampler == "euler" or sample_sampler == "k_euler":
        scheduler_cls = EulerDiscreteScheduler
    elif sample_sampler == "euler_a" or sample_sampler == "k_euler_a":
        scheduler_cls = EulerAncestralDiscreteScheduler
    elif sample_sampler == "dpmsolver" or sample_sampler == "dpmsolver++":
        scheduler_cls = DPMSolverMultistepScheduler
        sched_init_args["algorithm_type"] = sample_sampler
    elif sample_sampler == "dpmsingle":
        scheduler_cls = DPMSolverSinglestepScheduler
    elif sample_sampler == "heun":
        scheduler_cls = HeunDiscreteScheduler
    elif sample_sampler == "dpm_2" or sample_sampler == "k_dpm_2":
        scheduler_cls = KDPM2DiscreteScheduler
    elif sample_sampler == "dpm_2_a" or sample_sampler == "k_dpm_2_a":
        scheduler_cls = KDPM2AncestralDiscreteScheduler
    else:
        scheduler_cls = DDIMScheduler

    if v_parameterization:
        sched_init_args["prediction_type"] = "v_prediction"

    scheduler = scheduler_cls(
        num_train_timesteps=SCHEDULER_TIMESTEPS,
        beta_start=SCHEDULER_LINEAR_START,
        beta_end=SCHEDULER_LINEAR_END,
        beta_schedule=SCHEDLER_SCHEDULE,
        **sched_init_args,
    )

    # clip_sample=Trueにする
    if hasattr(scheduler.config, "clip_sample") and scheduler.config.clip_sample is False:
        # logger.info("set clip_sample to True")
        scheduler.config.clip_sample = True

    return scheduler


def sample_images(*args, **kwargs):
    return sample_images_common(StableDiffusionLongPromptWeightingPipeline, *args, **kwargs)


def line_to_prompt_dict(line: str) -> dict:
    # subset of gen_img_diffusers
    prompt_args = line.split(" --")
    prompt_dict = {}
    prompt_dict["prompt"] = prompt_args[0]

    for parg in prompt_args:
        try:
            m = re.match(r"w (\d+)", parg, re.IGNORECASE)
            if m:
                prompt_dict["width"] = int(m.group(1))
                continue

            m = re.match(r"h (\d+)", parg, re.IGNORECASE)
            if m:
                prompt_dict["height"] = int(m.group(1))
                continue

            m = re.match(r"d (\d+)", parg, re.IGNORECASE)
            if m:
                prompt_dict["seed"] = int(m.group(1))
                continue

            m = re.match(r"s (\d+)", parg, re.IGNORECASE)
            if m:  # steps
                prompt_dict["sample_steps"] = max(1, min(1000, int(m.group(1))))
                continue

            m = re.match(r"l ([\d\.]+)", parg, re.IGNORECASE)
            if m:  # scale
                prompt_dict["scale"] = float(m.group(1))
                continue

            m = re.match(r"n (.+)", parg, re.IGNORECASE)
            if m:  # negative prompt
                prompt_dict["negative_prompt"] = m.group(1)
                continue

            m = re.match(r"ss (.+)", parg, re.IGNORECASE)
            if m:
                prompt_dict["sample_sampler"] = m.group(1)
                continue

            m = re.match(r"cn (.+)", parg, re.IGNORECASE)
            if m:
                prompt_dict["controlnet_image"] = m.group(1)
                continue

        except ValueError as ex:
            logger.error(f"Exception in parsing / 解析エラー: {parg}")
            logger.error(ex)

    return prompt_dict


def sample_images_common(
    pipe_class,
    accelerator: Accelerator,
    args: argparse.Namespace,
    epoch,
    steps,
    device,
    vae,
    tokenizer,
    text_encoder,
    unet,
    prompt_replacement=None,
    controlnet=None,
):
    """
    StableDiffusionLongPromptWeightingPipelineの改造版を使うようにしたので、clip skipおよびプロンプトの重みづけに対応した
    """

    if steps == 0:
        if not args.sample_at_first:
            return
    else:
        if args.sample_every_n_steps is None and args.sample_every_n_epochs is None:
            return
        if args.sample_every_n_epochs is not None:
            # sample_every_n_steps は無視する
            if epoch is None or epoch % args.sample_every_n_epochs != 0:
                return
        else:
            if steps % args.sample_every_n_steps != 0 or epoch is not None:  # steps is not divisible or end of epoch
                return

    logger.info("")
    logger.info(f"generating sample images at step / サンプル画像生成 ステップ: {steps}")
    if not os.path.isfile(args.sample_prompts):
        logger.error(f"No prompt file / プロンプトファイルがありません: {args.sample_prompts}")
        return

    distributed_state = PartialState()  # for multi gpu distributed inference. this is a singleton, so it's safe to use it here

    org_vae_device = vae.device  # CPUにいるはず
    vae.to(distributed_state.device)  # distributed_state.device is same as accelerator.device

    # unwrap unet and text_encoder(s)
    unet = accelerator.unwrap_model(unet)
    if isinstance(text_encoder, (list, tuple)):
        text_encoder = [accelerator.unwrap_model(te) for te in text_encoder]
    else:
        text_encoder = accelerator.unwrap_model(text_encoder)

    # read prompts
    if args.sample_prompts.endswith(".txt"):
        with open(args.sample_prompts, "r", encoding="utf-8") as f:
            lines = f.readlines()
        prompts = [line.strip() for line in lines if len(line.strip()) > 0 and line[0] != "#"]
    elif args.sample_prompts.endswith(".toml"):
        with open(args.sample_prompts, "r", encoding="utf-8") as f:
            data = toml.load(f)
        prompts = [dict(**data["prompt"], **subset) for subset in data["prompt"]["subset"]]
    elif args.sample_prompts.endswith(".json"):
        with open(args.sample_prompts, "r", encoding="utf-8") as f:
            prompts = json.load(f)

    # schedulers: dict = {}  cannot find where this is used
    default_scheduler = get_my_scheduler(
        sample_sampler=args.sample_sampler,
        v_parameterization=args.v_parameterization,
    )

    pipeline = pipe_class(
        text_encoder=text_encoder,
        vae=vae,
        unet=unet,
        tokenizer=tokenizer,
        scheduler=default_scheduler,
        safety_checker=None,
        feature_extractor=None,
        requires_safety_checker=False,
        clip_skip=args.clip_skip,
    )
    pipeline.to(distributed_state.device)
    save_dir = args.output_dir + "/sample"
    os.makedirs(save_dir, exist_ok=True)

    # preprocess prompts
    for i in range(len(prompts)):
        prompt_dict = prompts[i]
        if isinstance(prompt_dict, str):
            prompt_dict = line_to_prompt_dict(prompt_dict)
            prompts[i] = prompt_dict
        assert isinstance(prompt_dict, dict)

        # Adds an enumerator to the dict based on prompt position. Used later to name image files. Also cleanup of extra data in original prompt dict.
        prompt_dict["enum"] = i
        prompt_dict.pop("subset", None)

    # save random state to restore later
    rng_state = torch.get_rng_state()
    cuda_rng_state = None
    try:
        cuda_rng_state = torch.cuda.get_rng_state() if torch.cuda.is_available() else None
    except Exception:
        pass

    if distributed_state.num_processes <= 1:
        # If only one device is available, just use the original prompt list. We don't need to care about the distribution of prompts.
        with torch.no_grad():
            for prompt_dict in prompts:
                sample_image_inference(
                    accelerator, args, pipeline, save_dir, prompt_dict, epoch, steps, prompt_replacement, controlnet=controlnet
                )
    else:
        # Creating list with N elements, where each element is a list of prompt_dicts, and N is the number of processes available (number of devices available)
        # prompt_dicts are assigned to lists based on order of processes, to attempt to time the image creation time to match enum order. Probably only works when steps and sampler are identical.
        per_process_prompts = []  # list of lists
        for i in range(distributed_state.num_processes):
            per_process_prompts.append(prompts[i :: distributed_state.num_processes])

        with torch.no_grad():
            with distributed_state.split_between_processes(per_process_prompts) as prompt_dict_lists:
                for prompt_dict in prompt_dict_lists[0]:
                    sample_image_inference(
                        accelerator, args, pipeline, save_dir, prompt_dict, epoch, steps, prompt_replacement, controlnet=controlnet
                    )

    # clear pipeline and cache to reduce vram usage
    del pipeline

    # I'm not sure which of these is the correct way to clear the memory, but accelerator's device is used in the pipeline, so I'm using it here.
    # with torch.cuda.device(torch.cuda.current_device()):
    #     torch.cuda.empty_cache()
    clean_memory_on_device(accelerator.device)

    torch.set_rng_state(rng_state)
    if cuda_rng_state is not None:
        torch.cuda.set_rng_state(cuda_rng_state)
    vae.to(org_vae_device)


def sample_image_inference(
    accelerator: Accelerator,
    args: argparse.Namespace,
    pipeline,
    save_dir,
    prompt_dict,
    epoch,
    steps,
    prompt_replacement,
    controlnet=None,
):
    assert isinstance(prompt_dict, dict)
    negative_prompt = prompt_dict.get("negative_prompt")
    sample_steps = prompt_dict.get("sample_steps", 30)
    width = prompt_dict.get("width", 512)
    height = prompt_dict.get("height", 512)
    scale = prompt_dict.get("scale", 7.5)
    seed = prompt_dict.get("seed")
    controlnet_image = prompt_dict.get("controlnet_image")
    prompt: str = prompt_dict.get("prompt", "")
    sampler_name: str = prompt_dict.get("sample_sampler", args.sample_sampler)

    if prompt_replacement is not None:
        prompt = prompt.replace(prompt_replacement[0], prompt_replacement[1])
        if negative_prompt is not None:
            negative_prompt = negative_prompt.replace(prompt_replacement[0], prompt_replacement[1])

    if seed is not None:
        torch.manual_seed(seed)
        torch.cuda.manual_seed(seed)
    else:
        # True random sample image generation
        torch.seed()
        torch.cuda.seed()

    scheduler = get_my_scheduler(
        sample_sampler=sampler_name,
        v_parameterization=args.v_parameterization,
    )
    pipeline.scheduler = scheduler

    if controlnet_image is not None:
        controlnet_image = Image.open(controlnet_image).convert("RGB")
        controlnet_image = controlnet_image.resize((width, height), Image.LANCZOS)

    height = max(64, height - height % 8)  # round to divisible by 8
    width = max(64, width - width % 8)  # round to divisible by 8
    logger.info(f"prompt: {prompt}")
    logger.info(f"negative_prompt: {negative_prompt}")
    logger.info(f"height: {height}")
    logger.info(f"width: {width}")
    logger.info(f"sample_steps: {sample_steps}")
    logger.info(f"scale: {scale}")
    logger.info(f"sample_sampler: {sampler_name}")
    if seed is not None:
        logger.info(f"seed: {seed}")
    with accelerator.autocast():
        latents = pipeline(
            prompt=prompt,
            height=height,
            width=width,
            num_inference_steps=sample_steps,
            guidance_scale=scale,
            negative_prompt=negative_prompt,
            controlnet=controlnet,
            controlnet_image=controlnet_image,
        )

    with torch.cuda.device(torch.cuda.current_device()):
        torch.cuda.empty_cache()

    image = pipeline.latents_to_image(latents)[0]

    # adding accelerator.wait_for_everyone() here should sync up and ensure that sample images are saved in the same order as the original prompt list
    # but adding 'enum' to the filename should be enough

    ts_str = time.strftime("%Y%m%d%H%M%S", time.localtime())
    num_suffix = f"e{epoch:06d}" if epoch is not None else f"{steps:06d}"
    seed_suffix = "" if seed is None else f"_{seed}"
    i: int = prompt_dict["enum"]
    img_filename = f"{'' if args.output_name is None else args.output_name + '_'}{num_suffix}_{i:02d}_{ts_str}{seed_suffix}.png"
    image.save(os.path.join(save_dir, img_filename))

    # wandb有効時のみログを送信
    try:
        wandb_tracker = accelerator.get_tracker("wandb")
        try:
            import wandb
        except ImportError:  # 事前に一度確認するのでここはエラー出ないはず
            raise ImportError("No wandb / wandb がインストールされていないようです")

        wandb_tracker.log({f"sample_{i}": wandb.Image(image)})
    except:  # wandb 無効時
        pass


# endregion


# region 前処理用


class ImageLoadingDataset(torch.utils.data.Dataset):
    def __init__(self, image_paths):
        self.images = image_paths

    def __len__(self):
        return len(self.images)

    def __getitem__(self, idx):
        img_path = self.images[idx]

        try:
            image = Image.open(img_path).convert("RGB")
            # convert to tensor temporarily so dataloader will accept it
            tensor_pil = transforms.functional.pil_to_tensor(image)
        except Exception as e:
            logger.error(f"Could not load image path / 画像を読み込めません: {img_path}, error: {e}")
            return None

        return (tensor_pil, img_path)


# endregion


# collate_fn用 epoch,stepはmultiprocessing.Value
class collator_class:
    def __init__(self, epoch, step, dataset):
        self.current_epoch = epoch
        self.current_step = step
        self.dataset = dataset  # not used if worker_info is not None, in case of multiprocessing

    def __call__(self, examples):
        worker_info = torch.utils.data.get_worker_info()
        # worker_info is None in the main process
        if worker_info is not None:
            dataset = worker_info.dataset
        else:
            dataset = self.dataset

        # set epoch and step
        dataset.set_current_epoch(self.current_epoch.value)
        dataset.set_current_step(self.current_step.value)
        return examples[0]


class LossRecorder:
    def __init__(self):
        self.loss_list: List[float] = []
        self.loss_total: float = 0.0

    def add(self, *, epoch: int, step: int, loss: float) -> None:
        if epoch == 0:
            self.loss_list.append(loss)
        else:
            self.loss_total -= self.loss_list[step]
            self.loss_list[step] = loss
        self.loss_total += loss

    @property
    def moving_average(self) -> float:
        return self.loss_total / len(self.loss_list)<|MERGE_RESOLUTION|>--- conflicted
+++ resolved
@@ -3207,18 +3207,7 @@
         print("highvram is enabled / highvramが有効です")
         global HIGH_VRAM
         HIGH_VRAM = True
-<<<<<<< HEAD
     
-=======
-
-    if args.v_parameterization and not args.v2:
-        logger.warning(
-            "v_parameterization should be with v2 not v1 or sdxl / v1やsdxlでv_parameterizationを使用することは想定されていません"
-        )
-    if args.v2 and args.clip_skip is not None:
-        logger.warning("v2 with clip_skip will be unexpected / v2でclip_skipを使用することは想定されていません")
-
->>>>>>> d1fb4808
     if args.cache_latents_to_disk and not args.cache_latents:
         args.cache_latents = True
         logger.warning(
